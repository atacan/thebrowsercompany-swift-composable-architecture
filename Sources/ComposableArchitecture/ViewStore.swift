--- conflicted
+++ resolved
@@ -461,13 +461,8 @@
       animation: Animation?,
       while predicate: @escaping (State) -> Bool
     ) async {
-<<<<<<< HEAD
       _ = withAnimation(animation) { self.send(action) }
       await self.suspend(while: predicate)
-=======
-      withAnimation(animation) { self.send(action) }
-      await self.yield(while: predicate)
->>>>>>> cfcf8b43
     }
 
     /// Suspends the current task while a predicate on state is `true`.
@@ -477,12 +472,8 @@
     ///
     /// - Parameter predicate: A predicate on `State` that determines for how long this method
     ///   should suspend.
-<<<<<<< HEAD
     @MainActor
-    public func suspend(while predicate: @escaping (State) -> Bool) async {
-=======
     public func yield(while predicate: @escaping (State) -> Bool) async {
->>>>>>> cfcf8b43
       if #available(iOS 15, macOS 12, tvOS 15, watchOS 8, *) {
         _ = await self.publisher
           .values
