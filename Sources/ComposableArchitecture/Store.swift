import Combine
import Foundation

/// A store represents the runtime that powers the application. It is the object that you will pass
/// around to views that need to interact with the application.
///
/// You will typically construct a single one of these at the root of your application, and then use
/// the ``scope(state:action:)-9iai9`` method to derive more focused stores that can be passed to
/// subviews:
///
/// ```swift
/// @main
/// struct MyApp: App {
///   var body: some Scene {
///     WindowGroup {
///       RootView(
///         store: Store(
///           initialState: AppState(),
///           reducer: appReducer,
///           environment: AppEnvironment(
///             ...
///           )
///         )
///       )
///     }
///   }
/// }
/// ```
///
/// ### Scoping
///
/// The most important operation defined on ``Store`` is the ``scope(state:action:)-9iai9`` method,
/// which allows you to transform a store into one that deals with local state and actions. This is
/// necessary for passing stores to subviews that only care about a small portion of the entire
/// application's domain.
///
/// For example, if an application has a tab view at its root with tabs for activity, search, and
/// profile, then we can model the domain like this:
///
/// ```swift
/// struct AppState {
///   var activity: ActivityState
///   var profile: ProfileState
///   var search: SearchState
/// }
///
/// enum AppAction {
///   case activity(ActivityState)
///   case profile(ProfileState)
///   case search(SearchState)
/// }
/// ```
///
/// We can construct a view for each of these domains by applying ``scope(state:action:)-9iai9``
/// to a store that holds onto the full app domain in order to transform it into a store for each
/// sub-domain:
///
/// ```swift
/// struct AppView: View {
///   let store: Store<AppState, AppAction>
///
///   var body: some View {
///     TabView {
///       ActivityView(store: self.store.scope(state: \.activity, action: AppAction.activity))
///         .tabItem { Text("Activity") }
///
///       SearchView(store: self.store.scope(state: \.search, action: AppAction.search))
///         .tabItem { Text("Search") }
///
///       ProfileView(store: self.store.scope(state: \.profile, action: AppAction.profile))
///         .tabItem { Text("Profile") }
///     }
///   }
/// ```
///
/// ### Thread safety
///
/// The `Store` class is not thread-safe, and so all interactions with an instance of ``Store``
/// (including all of its scopes and derived ``ViewStore``s) must be done on the same thread.
/// Further, if the store is powering a SwiftUI or UIKit view, as is customary, then all
/// interactions must be done on the _main_ thread.
///
/// The reason stores are not thread-safe is due to the fact that when an action is sent to a store,
/// a reducer is run on the current state, and this process cannot be done from multiple threads.
/// It is possible to make this process thread-safe by introducing locks or queues, but this
/// introduces new complications:
///
/// * If done simply with `DispatchQueue.main.async` you will incur a thread hop even when you are
/// already on the main thread. This can lead to unexpected behavior in UIKit and SwiftUI, where
/// sometimes you are required to do work synchronously, such as in animation blocks.
///
/// * It is possible to create a scheduler that performs its work immediately when on the main
/// thread and otherwise uses `DispatchQueue.main.async` (e.g. see CombineScheduler's
/// [UIScheduler](https://github.com/pointfreeco/combine-schedulers/blob/main/Sources/CombineSchedulers/UIScheduler.swift)).
/// This introduces a lot more complexity, and should probably not be adopted without having a very
/// good reason.
///
/// This is why we require all actions be sent from the same thread. This requirement is in the same
/// spirit of how `URLSession` and other Apple APIs are designed. Those APIs tend to deliver their
/// outputs on whatever thread is most convenient for them, and then it is your responsibility to
/// dispatch back to the main queue if that's what you need. The Composable Architecture makes you
/// responsible for making sure to send actions on the main thread. If you are using an effect that
/// may deliver its output on a non-main thread, you must explicitly perform `.receive(on:)` in
/// order to force it back on the main thread.
///
/// This approach makes the fewest number of assumptions about how effects are created and
/// transformed, and prevents unnecessary thread hops and re-dispatching. It also provides some
/// testing benefits. If your effects are not responsible for their own scheduling, then in tests
/// all of the effects would run synchronously and immediately. You would not be able to test how
/// multiple in-flight effects interleave with each other and affect the state of your application.
/// However, by leaving scheduling out of the ``Store`` we get to test these aspects of our effects
/// if we so desire, or we can ignore if we prefer. We have that flexibility.
///
/// See also: ``ViewStore`` to understand how one observes changes to the state in a ``Store`` and
/// sends user actions.
public final class Store<State, Action> {
  var state: CurrentValueSubject<State, Never>
  var effectCancellables: [UUID: AnyCancellable] = [:]
  private var isSending = false
  private var parentCancellable: AnyCancellable?
  private let reducer: (inout State, Action) -> Effect<Action, Never>
  private var bufferedActions: [Action] = []

  /// Initializes a store from an initial state, a reducer, and an environment.
  ///
  /// - Parameters:
  ///   - initialState: The state to start the application in.
  ///   - reducer: The reducer that powers the business logic of the application.
  ///   - environment: The environment of dependencies for the application.
  public init<Environment>(
    initialState: State,
    reducer: Reducer<State, Action, Environment>,
    environment: Environment
  ) {
    self.state = CurrentValueSubject(initialState)
    self.reducer = { state, action in reducer.run(&state, action, environment) }
  }

  /// Scopes the store to one that exposes local state and actions.
  ///
  /// This can be useful for deriving new stores to hand to child views in an application. For
  /// example:
  ///
  /// ```swift
  /// // Application state made from local states.
  /// struct AppState { var login: LoginState, ... }
  /// struct AppAction { case login(LoginAction), ... }
  ///
  /// // A store that runs the entire application.
  /// let store = Store(
  ///   initialState: AppState(),
  ///   reducer: appReducer,
  ///   environment: AppEnvironment()
  /// )
  ///
  /// // Construct a login view by scoping the store to one that works with only login domain.
  /// LoginView(
  ///   store: store.scope(
  ///     state: \.login,
  ///     action: AppAction.login
  ///   )
  /// )
  /// ```
  ///
  /// Scoping in this fashion allows you to better modularize your application. In this case,
  /// `LoginView` could be extracted to a module that has no access to `AppState` or `AppAction`.
  ///
  /// Scoping also gives a view the opportunity to focus on just the state and actions it cares
  /// about, even if its feature domain is larger.
  ///
  /// For example, the above login domain could model a two screen login flow: a login form followed
  /// by a two-factor authentication screen. The second screen's domain might be nested in the
  /// first:
  ///
  /// ```swift
  /// struct LoginState: Equatable {
  ///   var email = ""
  ///   var password = ""
  ///   var twoFactorAuth: TwoFactorAuthState?
  /// }
  ///
  /// enum LoginAction: Equatable {
  ///   case emailChanged(String)
  ///   case loginButtonTapped
  ///   case loginResponse(Result<TwoFactorAuthState, LoginError>)
  ///   case passwordChanged(String)
  ///   case twoFactorAuth(TwoFactorAuthAction)
  /// }
  /// ```
  ///
  /// The login view holds onto a store of this domain:
  /// ```swift
  /// struct LoginView: View {
  ///   let store: Store<LoginState, LoginAction>
  ///
  ///   var body: some View { ... }
  /// }
  /// ```
  ///
  /// If its body were to use a view store of the same domain, this would introduce a number of
  /// problems:
  ///
  /// * The login view would be able to read from `twoFactorAuth` state. This state is only intended
  ///   to be read from the two-factor auth screen.
  ///
  /// * Even worse, changes to `twoFactorAuth` state would now cause SwiftUI to recompute
  ///   `LoginView`'s body unnecessarily.
  ///
  /// * The login view would be able to send `twoFactorAuth` actions. These actions are only
  ///   intended to be sent from the two-factor auth screen (and reducer).
  ///
  /// * The login view would be able to send non user-facing login actions, like `loginResponse`.
  ///   These actions are only intended to be used in the login reducer to feed the results of
  ///   effects back into the store.
  ///
  /// To avoid these issues, one can introduce a view-specific domain that slices off the subset of
  /// state and actions that a view cares about:
  ///
  /// ```swift
  /// extension LoginView {
  ///   struct State: Equatable {
  ///     var email: String
  ///     var password: String
  ///   }
  ///
  ///   enum Action: Equatable {
  ///     case emailChanged(String)
  ///     case loginButtonTapped
  ///     case passwordChanged(String)
  ///   }
  /// }
  /// ```
  ///
  /// One can also introduce a couple helpers that transform feature state into view state and
  /// transform view actions into feature actions.
  ///
  /// ```swift
  /// extension LoginState {
  ///   var view: LoginView.State {
  ///     .init(email: self.email, password: self.password)
  ///   }
  /// }
  ///
  /// extension LoginView.Action {
  ///   var feature: LoginAction {
  ///     switch self {
  ///     case let .emailChanged(email)
  ///       return .emailChanged(email)
  ///     case .loginButtonTapped:
  ///       return .loginButtonTapped
  ///     case let .passwordChanged(password)
  ///       return .passwordChanged(password)
  ///     }
  ///   }
  /// }
  /// ```
  ///
  /// With these helpers defined, `LoginView` can now scope its store's feature domain into its view
  /// domain:
  ///
  /// ```swift
  ///  var body: some View {
  ///    WithViewStore(
  ///      self.store.scope(state: \.view, action: \.feature)
  ///    ) { viewStore in
  ///      ...
  ///    }
  ///  }
  /// ```
  ///
  /// This view store is now incapable of reading any state but view state (and will not recompute
  /// when non-view state changes), and is incapable of sending any actions but view actions.
  ///
  /// - Parameters:
  ///   - toLocalState: A function that transforms `State` into `LocalState`.
  ///   - fromLocalAction: A function that transforms `LocalAction` into `Action`.
  /// - Returns: A new store with its domain (state and action) transformed.
  public func scope<LocalState, LocalAction>(
    state toLocalState: @escaping (State) -> LocalState,
    action fromLocalAction: @escaping (LocalAction) -> Action
  ) -> Store<LocalState, LocalAction> {
    var isSending = false
    let localStore = Store<LocalState, LocalAction>(
      initialState: toLocalState(self.state.value),
      reducer: .init { localState, localAction, _ in
        isSending = true
        defer { isSending = false }
        self.send(fromLocalAction(localAction))
        localState = toLocalState(self.state.value)
        return .none
      },
      environment: ()
    )
<<<<<<< HEAD
    localStore.parentCancellable = self.state.dropFirst()
=======
    localStore.parentCancellable = self.state
      .dropFirst()
>>>>>>> 3ca8249b
      .sink { [weak localStore] newValue in
        guard !isSending else { return }
        localStore?.state.value = toLocalState(newValue)
      }
    return localStore
  }

  /// Scopes the store to one that exposes local state.
  ///
  /// - Parameter toLocalState: A function that transforms `State` into `LocalState`.
  /// - Returns: A new store with its domain (state and action) transformed.
  public func scope<LocalState>(
    state toLocalState: @escaping (State) -> LocalState
  ) -> Store<LocalState, Action> {
    self.scope(state: toLocalState, action: { $0 })
  }

  /// Scopes the store to a publisher of stores of more local state and local actions.
  ///
  /// - Parameters:
  ///   - toLocalState: A function that transforms a publisher of `State` into a publisher of
  ///     `LocalState`.
  ///   - fromLocalAction: A function that transforms `LocalAction` into `Action`.
  /// - Returns: A publisher of stores with its domain (state and action) transformed.
  public func publisherScope<P: Publisher, LocalState, LocalAction>(
    state toLocalState: @escaping (AnyPublisher<State, Never>) -> P,
    action fromLocalAction: @escaping (LocalAction) -> Action
  ) -> AnyPublisher<Store<LocalState, LocalAction>, Never>
  where P.Output == LocalState, P.Failure == Never {

    func extractLocalState(_ state: State) -> LocalState? {
      var localState: LocalState?
      _ = toLocalState(Just(state).eraseToAnyPublisher())
        .sink { localState = $0 }
      return localState
    }

    return toLocalState(self.state.eraseToAnyPublisher())
      .map { localState in
        let localStore = Store<LocalState, LocalAction>(
          initialState: localState,
          reducer: .init { localState, localAction, _ in
            self.send(fromLocalAction(localAction))
            localState = extractLocalState(self.state.value) ?? localState
            return .none
          },
          environment: ()
        )

        localStore.parentCancellable = self.state
          .sink { [weak localStore] state in
            guard let localStore = localStore else { return }
            localStore.state.value = extractLocalState(state) ?? localStore.state.value
          }
        return localStore
      }
      .eraseToAnyPublisher()
  }

  /// Scopes the store to a publisher of stores of more local state and local actions.
  ///
  /// - Parameter toLocalState: A function that transforms a publisher of `State` into a publisher
  ///   of `LocalState`.
  /// - Returns: A publisher of stores with its domain (state and action)
  ///   transformed.
  public func publisherScope<P: Publisher, LocalState>(
    state toLocalState: @escaping (AnyPublisher<State, Never>) -> P
  ) -> AnyPublisher<Store<LocalState, Action>, Never>
  where P.Output == LocalState, P.Failure == Never {
    self.publisherScope(state: toLocalState, action: { $0 })
  }

  func send(_ action: Action) {
    self.bufferedActions.append(action)
    guard !self.isSending else { return }

    self.isSending = true
    var currentState = self.state.value
    defer {
      self.state.value = currentState
      self.isSending = false
    }

    while !self.bufferedActions.isEmpty {
      let action = self.bufferedActions.removeFirst()
      let effect = self.reducer(&currentState, action)

      var didComplete = false
      let uuid = UUID()
      let effectCancellable = effect.sink(
        receiveCompletion: { [weak self] _ in
          didComplete = true
          self?.effectCancellables[uuid] = nil
        },
        receiveValue: { [weak self] action in
          self?.send(action)
        }
      )

      if !didComplete {
        self.effectCancellables[uuid] = effectCancellable
      }
    }
  }

  /// Returns a "stateless" store by erasing state to `Void`.
  public var stateless: Store<Void, Action> {
    self.scope(state: { _ in () })
  }

  /// Returns an "actionless" store by erasing action to `Never`.
  public var actionless: Store<State, Never> {
    func absurd<A>(_ never: Never) -> A {}
    return self.scope(state: { $0 }, action: absurd)
  }
}

extension Store where State: Equatable {
    /// Returns an "actionless" store by erasing action to `Never`.
    public var actionless: Store<State, Never> {
        func absurd<A>(_ never: Never) -> A {}
        return self.scope(state: { $0 }, action: absurd)
    }
}

/// A publisher of store state.
@dynamicMemberLookup
public struct StorePublisher<State>: Publisher {
  public typealias Output = State
  public typealias Failure = Never

  private let isDuplicate: (State, State) -> Bool
  public let upstream: AnyPublisher<State, Never>

  public func receive<S>(subscriber: S)
  where S: Subscriber, Failure == S.Failure, Output == S.Input {
    self.upstream.removeDuplicates(by: isDuplicate).subscribe(subscriber)
  }

  init<P>(
    _ upstream: P,
    removeDuplicates isDuplicate: @escaping (State, State) -> Bool
  ) where P: Publisher, Failure == P.Failure, Output == P.Output {
    self.upstream = upstream.eraseToAnyPublisher()
    self.isDuplicate = isDuplicate
  }

  /// Returns the resulting publisher of a given key path.
  public subscript<LocalState>(
    dynamicMember keyPath: KeyPath<State, LocalState>
  ) -> StorePublisher<LocalState>
  where LocalState: Equatable {
    .init(self.upstream.map(keyPath), removeDuplicates: ==)
  }
}<|MERGE_RESOLUTION|>--- conflicted
+++ resolved
@@ -291,12 +291,8 @@
       },
       environment: ()
     )
-<<<<<<< HEAD
-    localStore.parentCancellable = self.state.dropFirst()
-=======
     localStore.parentCancellable = self.state
       .dropFirst()
->>>>>>> 3ca8249b
       .sink { [weak localStore] newValue in
         guard !isSending else { return }
         localStore?.state.value = toLocalState(newValue)
