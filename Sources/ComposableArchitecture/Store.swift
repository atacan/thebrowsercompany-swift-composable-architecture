--- conflicted
+++ resolved
@@ -354,7 +354,6 @@
     let tasks = Box<[Task<Void, Never>]>(wrappedValue: [])
 
     defer {
-<<<<<<< HEAD
       instrumentation.callback?(callbackInfo, .pre, .storeChangeState)
       defer { instrumentation.callback?(callbackInfo, .post, .storeChangeState) }
 
@@ -366,8 +365,6 @@
       //
       //    We use "withExtendedLifetime" to prevent simultaneous access exceptions for this case,
       //    which otherwise would try to append an action while removal is still in-process.
-=======
->>>>>>> 3ba71b97
       withExtendedLifetime(self.bufferedActions) {
         self.bufferedActions.removeAll()
       }
