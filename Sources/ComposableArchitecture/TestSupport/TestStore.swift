#if DEBUG
  import Combine
  import CustomDump
  import Foundation
  import XCTestDynamicOverlay

  /// A testable runtime for a reducer.
  ///
  /// This object aids in writing expressive and exhaustive tests for features built in the
  /// Composable Architecture. It allows you to send a sequence of actions to the store, and each
  /// step of the way you must assert exactly how state changed, and how effect emissions were fed
  /// back into the system.
  ///
  /// There are multiple ways the test store forces you to exhaustively assert on how your feature
  /// behaves:
  ///
  ///   * After each action is sent you must describe precisely how the state changed from before
  ///     the action was sent to after it was sent.
  ///
  ///     If even the smallest piece of data differs the test will fail. This guarantees that you
  ///     are proving you know precisely how the state of the system changes.
  ///
  ///   * Sending an action can sometimes cause an effect to be executed, and if that effect emits
  ///     an action that is fed back into the system, you **must** explicitly assert that you expect
  ///     to receive that action from the effect, _and_ you must assert how state changed as a
  ///     result.
  ///
  ///     If you try to send another action before you have handled all effect emissions the
  ///     assertion will fail. This guarantees that you do not accidentally forget about an effect
  ///     emission, and that the sequence of steps you are describing will mimic how the application
  ///     behaves in reality.
  ///
  ///   * All effects must complete by the time the assertion has finished running the steps you
  ///     specify.
  ///
  ///     If at the end of the assertion there is still an in-flight effect running, the assertion
  ///     will fail. This helps exhaustively prove that you know what effects are in flight and
  ///     forces you to prove that effects will not cause any future changes to your state.
  ///
  /// For example, given a simple counter reducer:
  ///
  /// ```swift
  /// struct CounterState {
  ///   var count = 0
  /// }
  ///
  /// enum CounterAction: Equatable {
  ///   case decrementButtonTapped
  ///   case incrementButtonTapped
  /// }
  ///
  /// let counterReducer = Reducer<CounterState, CounterAction, Void> { state, action, _ in
  ///   switch action {
  ///   case .decrementButtonTapped:
  ///     state.count -= 1
  ///     return .none
  ///
  ///   case .incrementButtonTapped:
  ///     state.count += 1
  ///     return .none
  ///   }
  /// }
  /// ```
  ///
  /// One can assert against its behavior over time:
  ///
  /// ```swift
  /// class CounterTests: XCTestCase {
  ///   func testCounter() {
  ///     let store = TestStore(
  ///       initialState: .init(count: 0),     // GIVEN counter state of 0
  ///       reducer: counterReducer,
  ///       environment: ()
  ///     )
  ///     store.send(.incrementButtonTapped) { // WHEN the increment button is tapped
  ///       $0.count = 1                       // THEN the count should be 1
  ///     }
  ///   }
  /// }
  /// ```
  ///
  /// Note that in the trailing closure of `.send(.incrementButtonTapped)` we are given a single
  /// mutable value of the state before the action was sent, and it is our job to mutate the value
  /// to match the state after the action was sent. In this case the `count` field changes to `1`.
  ///
  /// For a more complex example, consider the following bare-bones search feature that uses the
  /// ``Effect/debounce(id:for:scheduler:options:)`` operator to wait for the user to stop typing
  /// before making a network request:
  ///
  /// ```swift
  /// struct SearchState: Equatable {
  ///   var query = ""
  ///   var results: [String] = []
  /// }
  ///
  /// enum SearchAction: Equatable {
  ///   case queryChanged(String)
  ///   case response([String])
  /// }
  ///
  /// struct SearchEnvironment {
  ///   var mainQueue: AnySchedulerOf<DispatchQueue>
  ///   var request: (String) -> Effect<[String], Never>
  /// }
  ///
  /// let searchReducer = Reducer<SearchState, SearchAction, SearchEnvironment> {
  ///   state, action, environment in
  ///
  ///     struct SearchId: Hashable {}
  ///
  ///     switch action {
  ///     case let .queryChanged(query):
  ///       state.query = query
  ///       return environment.request(self.query)
  ///         .debounce(id: SearchId(), for: 0.5, scheduler: environment.mainQueue)
  ///
  ///     case let .response(results):
  ///       state.results = results
  ///       return .none
  ///     }
  /// }
  /// ```
  ///
  /// It can be fully tested by controlling the environment's scheduler and effect:
  ///
  /// ```swift
  /// // Create a test dispatch scheduler to control the timing of effects
  /// let scheduler = DispatchQueue.test
  ///
  /// let store = TestStore(
  ///   initialState: SearchState(),
  ///   reducer: searchReducer,
  ///   environment: SearchEnvironment(
  ///     // Wrap the test scheduler in a type-erased scheduler
  ///     mainQueue: scheduler.eraseToAnyScheduler(),
  ///     // Simulate a search response with one item
  ///     request: { _ in Effect(value: ["Composable Architecture"]) }
  ///   )
  /// )
  ///
  /// // Change the query
  /// store.send(.searchFieldChanged("c") {
  ///   // Assert that state updates accordingly
  ///   $0.query = "c"
  /// }
  ///
  /// // Advance the scheduler by a period shorter than the debounce
  /// scheduler.advance(by: 0.25)
  ///
  /// // Change the query again
  /// store.send(.searchFieldChanged("co") {
  ///   $0.query = "co"
  /// }
  ///
  /// // Advance the scheduler by a period shorter than the debounce
  /// scheduler.advance(by: 0.25)
  /// // Advance the scheduler to the debounce
  /// scheduler.advance(by: 0.25)
  ///
  /// // Assert that the expected response is received
  /// store.receive(.response(["Composable Architecture"])) {
  ///   // Assert that state updates accordingly
  ///   $0.results = ["Composable Architecture"]
  /// }
  /// ```
  ///
  /// This test is proving that the debounced network requests are correctly canceled when we do not
  /// wait longer than the 0.5 seconds, because if it wasn't and it delivered an action when we did
  /// not expect it would cause a test failure.
  ///
  public final class TestStore<State, LocalState, Action, LocalAction, Environment> {
    public var environment: Environment

    private let file: StaticString
    private let fromLocalAction: (LocalAction) -> Action
    private var line: UInt
    private var longLivingEffects: Set<LongLivingEffect> = []
    var receivedActions: [(action: Action, state: State)] = []
    private let reducer: Reducer<State, Action, Environment>
    private(set) var snapshotState: State
    private var store: Store<State, TestAction>!
    let toLocalState: (State) -> LocalState

    init(
      environment: Environment,
      file: StaticString,
      fromLocalAction: @escaping (LocalAction) -> Action,
      initialState: State,
      line: UInt,
      reducer: Reducer<State, Action, Environment>,
      toLocalState: @escaping (State) -> LocalState
    ) {
      self.environment = environment
      self.file = file
      self.fromLocalAction = fromLocalAction
      self.line = line
      self.reducer = reducer
      self.snapshotState = initialState
      self.toLocalState = toLocalState

      self.store = Store(
        initialState: initialState,
        reducer: Reducer<State, TestAction, Void> { [unowned self] state, action, _ in
          let effects: Effect<Action, Never>
          switch action.origin {
          case let .send(localAction):
            effects = self.reducer.run(&state, self.fromLocalAction(localAction), self.environment)
            self.snapshotState = state

          case let .receive(action):
            effects = self.reducer.run(&state, action, self.environment)
            self.receivedActions.append((action, state))
          }

          let effect = LongLivingEffect(file: action.file, line: action.line)
          return
            effects
            .handleEvents(
              receiveSubscription: { [weak self] _ in
                self?.longLivingEffects.insert(effect)
              },
              receiveCompletion: { [weak self] _ in self?.longLivingEffects.remove(effect) },
              receiveCancel: { [weak self] in self?.longLivingEffects.remove(effect) }
            )
            .map { .init(origin: .receive($0), file: action.file, line: action.line) }
            .eraseToEffect()

        },
        environment: ()
      )
    }

    deinit {
      self.completed()
    }

    func completed() {
      if !self.receivedActions.isEmpty {
        var actions = ""
        customDump(self.receivedActions.map(\.action), to: &actions)
        XCTFail(
          """
          The store received \(self.receivedActions.count) unexpected \
          action\(self.receivedActions.count == 1 ? "" : "s") after this one: …

          Unhandled actions: \(actions)
          """,
          file: self.file, line: self.line
        )
      }
      for effect in self.longLivingEffects {
        XCTFail(
          """
          An effect returned for this action is still running. It must complete before the end of \
          the test. …

          To fix, inspect any effects the reducer returns for this action and ensure that all of \
          them complete by the end of the test. There are a few reasons why an effect may not have \
          completed:

          • If an effect uses a scheduler (via "receive(on:)", "delay", "debounce", etc.), make \
          sure that you wait enough time for the scheduler to perform the effect. If you are using \
          a test scheduler, advance the scheduler so that the effects may complete, or consider \
          using an immediate scheduler to immediately perform the effect instead.

          • If you are returning a long-living effect (timers, notifications, subjects, etc.), \
          then make sure those effects are torn down by marking the effect ".cancellable" and \
          returning a corresponding cancellation effect ("Effect.cancel") from another action, or, \
          if your effect is driven by a Combine subject, send it a completion.
          """,
          file: effect.file,
          line: effect.line
        )
      }
    }

    struct LongLivingEffect: Hashable {
      let id = UUID()
      let file: StaticString
      let line: UInt

      static func == (lhs: Self, rhs: Self) -> Bool {
        lhs.id == rhs.id
      }

      func hash(into hasher: inout Hasher) {
        self.id.hash(into: &hasher)
      }
    }

<<<<<<< HEAD
    struct TestAction {
=======
    private struct TestAction: CustomDebugStringConvertible {
>>>>>>> 2828dc44
      let origin: Origin
      let file: StaticString
      let line: UInt

      enum Origin {
        case send(LocalAction)
        case receive(Action)
      }

      var debugDescription: String {
        switch self.origin {
        case let .send(action):
          return debugCaseOutput(action)

        case let .receive(action):
          return debugCaseOutput(action)
        }
      }
    }
  }

  extension TestStore where State == LocalState, Action == LocalAction {
    /// Initializes a test store from an initial state, a reducer, and an initial environment.
    ///
    /// - Parameters:
    ///   - initialState: The state to start the test from.
    ///   - reducer: A reducer.
    ///   - environment: The environment to start the test from.
    public convenience init(
      initialState: State,
      reducer: Reducer<State, Action, Environment>,
      environment: Environment,
      file: StaticString = #file,
      line: UInt = #line
    ) {
      self.init(
        environment: environment,
        file: file,
        fromLocalAction: { $0 },
        initialState: initialState,
        line: line,
        reducer: reducer,
        toLocalState: { $0 }
      )
    }
  }

  extension TestStore where LocalState: Equatable {
    public func send(
      _ action: LocalAction,
      file: StaticString = #file,
      line: UInt = #line,
      _ update: @escaping (inout LocalState) throws -> Void = { _ in }
    ) {
      if !self.receivedActions.isEmpty {
        var actions = ""
        customDump(self.receivedActions.map(\.action), to: &actions)
        XCTFail(
          """
          Must handle \(self.receivedActions.count) received \
          action\(self.receivedActions.count == 1 ? "" : "s") before sending an action: …

          Unhandled actions: \(actions)
          """,
          file: file, line: line
        )
      }
      var expectedState = self.toLocalState(self.snapshotState)
      self.store.send(.init(origin: .send(action), file: file, line: line))
      do {
        try update(&expectedState)
      } catch {
        XCTFail("Threw error: \(error)", file: file, line: line)
      }
      Self.expectedStateShouldMatch(
        expected: expectedState,
        actual: self.toLocalState(self.snapshotState),
        file: file,
        line: line
      )
      if "\(self.file)" == "\(file)" {
        self.line = line
      }
    }

    static func expectedStateShouldMatch(
      expected: LocalState,
      actual: LocalState,
      file: StaticString,
      line: UInt
    ) {
      if expected != actual {
        let difference =
          diff(expected, actual, format: .proportional)
          .map { "\($0.indent(by: 4))\n\n(Expected: −, Actual: +)" }
          ?? """
          Expected:
          \(String(describing: expected).indent(by: 2))

          Actual:
          \(String(describing: actual).indent(by: 2))
          """

        XCTFail(
          """
          State change does not match expectation: …

          \(difference)
          """,
          file: file,
          line: line
        )
      }
    }
  }

  extension TestStore where LocalState: Equatable, Action: Equatable {
    public func receive(
      _ expectedAction: Action,
      file: StaticString = #file,
      line: UInt = #line,
      _ update: @escaping (inout LocalState) throws -> Void = { _ in }
    ) {
      guard !self.receivedActions.isEmpty else {
        XCTFail(
          """
          Expected to receive an action, but received none.
          """,
          file: file, line: line
        )
        return
      }
      let (receivedAction, state) = self.receivedActions.removeFirst()
      if expectedAction != receivedAction {
        let difference =
          diff(expectedAction, receivedAction, format: .proportional)
          .map { "\($0.indent(by: 4))\n\n(Expected: −, Received: +)" }
          ?? """
          Expected:
          \(String(describing: expectedAction).indent(by: 2))

          Received:
          \(String(describing: receivedAction).indent(by: 2))
          """

        XCTFail(
          """
          Received unexpected action: …

          \(difference)
          """,
          file: file, line: line
        )
      }
      var expectedState = self.toLocalState(self.snapshotState)
      do {
        try update(&expectedState)
      } catch {
        XCTFail("Threw error: \(error)", file: file, line: line)
      }
      Self.expectedStateShouldMatch(
        expected: expectedState,
        actual: self.toLocalState(state),
        file: file,
        line: line
      )
      snapshotState = state
      if "\(self.file)" == "\(file)" {
        self.line = line
      }
    }
  }

  extension TestStore {
    /// Scopes a store to assert against more local state and actions.
    ///
    /// Useful for testing view store-specific state and actions.
    ///
    /// - Parameters:
    ///   - toLocalState: A function that transforms the reducer's state into more local state. This
    ///     state will be asserted against as it is mutated by the reducer. Useful for testing view
    ///     store state transformations.
    ///   - fromLocalAction: A function that wraps a more local action in the reducer's action.
    ///     Local actions can be "sent" to the store, while any reducer action may be received.
    ///     Useful for testing view store action transformations.
    public func scope<S, A>(
      state toLocalState: @escaping (LocalState) -> S,
      action fromLocalAction: @escaping (A) -> LocalAction
    ) -> TestStore<State, S, Action, A, Environment> {
      .init(
        environment: self.environment,
        file: self.file,
        fromLocalAction: { self.fromLocalAction(fromLocalAction($0)) },
        initialState: self.store.state.value,
        line: self.line,
        reducer: self.reducer,
        toLocalState: { toLocalState(self.toLocalState($0)) }
      )
    }

    /// Scopes a store to assert against more local state.
    ///
    /// Useful for testing view store-specific state.
    ///
    /// - Parameter toLocalState: A function that transforms the reducer's state into more local
    ///   state. This state will be asserted against as it is mutated by the reducer. Useful for
    ///   testing view store state transformations.
    public func scope<S>(
      state toLocalState: @escaping (LocalState) -> S
    ) -> TestStore<State, S, Action, LocalAction, Environment> {
      self.scope(state: toLocalState, action: { $0 })
    }
  }
#endif<|MERGE_RESOLUTION|>--- conflicted
+++ resolved
@@ -288,11 +288,7 @@
       }
     }
 
-<<<<<<< HEAD
-    struct TestAction {
-=======
-    private struct TestAction: CustomDebugStringConvertible {
->>>>>>> 2828dc44
+    struct TestAction: CustomDebugStringConvertible {
       let origin: Origin
       let file: StaticString
       let line: UInt
