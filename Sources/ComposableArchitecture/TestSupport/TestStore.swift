--- conflicted
+++ resolved
@@ -68,10 +68,6 @@
   ///           reducer: counterReducer,
   ///           environment: ()
   ///         )
-<<<<<<< HEAD
-  ///
-=======
->>>>>>> ccf6c7ca
   ///         store.send(.incrementButtonTapped) { // WHEN the increment button is tapped
   ///           $0.count = 1                       // THEN the count should be 1
   ///         }
@@ -132,11 +128,7 @@
   ///         request: { _ in Effect(value: ["Composable Architecture"]) }
   ///       )
   ///     )
-<<<<<<< HEAD
-///
-=======
-  ///
->>>>>>> ccf6c7ca
+  ///
   ///     // Change the query
   ///     store.send(.searchFieldChanged("c") {
   ///       // Assert that state updates accordingly
@@ -168,12 +160,6 @@
   ///
   public final class TestStore<State, LocalState, Action: Equatable, LocalAction, Environment> {
     public var environment: Environment
-<<<<<<< HEAD
-    private let file: StaticString
-    private let fromLocalAction: (LocalAction) -> Action
-    private var line: UInt
-    private let reducer: Reducer<State, Action, Environment>
-=======
 
     private let file: StaticString
     private let fromLocalAction: (LocalAction) -> Action
@@ -183,13 +169,7 @@
     private let reducer: Reducer<State, Action, Environment>
     private var snapshotState: State
     private var store: Store<State, TestAction>!
->>>>>>> ccf6c7ca
     private let toLocalState: (State) -> LocalState
-
-    private var longLivingEffects: Set<LongLivingEffect> = []
-    private var receivedActions: [(action: Action, state: State)] = []
-    private var snapshotState: State
-    private var store: Store<State, TestAction>!
 
     private init(
       environment: Environment,
@@ -212,11 +192,7 @@
         initialState: initialState,
         reducer: Reducer<State, TestAction, Void> { [unowned self] state, action, _ in
           let effects: Effect<Action, Never>
-<<<<<<< HEAD
-          switch action.action {
-=======
           switch action.origin {
->>>>>>> ccf6c7ca
           case let .send(localAction):
             effects = self.reducer.run(&state, self.fromLocalAction(localAction), self.environment)
             self.snapshotState = state
@@ -236,11 +212,7 @@
               receiveCompletion: { [weak self] _ in self?.longLivingEffects.remove(effect) },
               receiveCancel: { [weak self] in self?.longLivingEffects.remove(effect) }
             )
-<<<<<<< HEAD
-            .map { .init(action: .receive($0), file: action.file, line: action.line) }
-=======
             .map { .init(origin: .receive($0), file: action.file, line: action.line) }
->>>>>>> ccf6c7ca
             .eraseToEffect()
 
         },
@@ -254,11 +226,7 @@
 
     private func completed() {
       if !self.receivedActions.isEmpty {
-<<<<<<< HEAD
-        _XCTFail(
-=======
         XCTFail(
->>>>>>> ccf6c7ca
           """
           The store received \(self.receivedActions.count) unexpected \
           action\(self.receivedActions.count == 1 ? "" : "s") after this one: …
@@ -269,11 +237,7 @@
         )
       }
       for effect in self.longLivingEffects {
-<<<<<<< HEAD
-        _XCTFail(
-=======
         XCTFail(
->>>>>>> ccf6c7ca
           """
           An effect returned for this action is still running. It must complete before the end of \
           the test. …
@@ -289,13 +253,8 @@
 
           • If you are returning a long-living effect (timers, notifications, subjects, etc.), \
           then make sure those effects are torn down by marking the effect ".cancellable" and \
-<<<<<<< HEAD
-          returning a corresponding cancellation effect ("Effect.cancel") effect from another \
-          action, or, if your effect is driven by a Combine subject, send it a completion.
-=======
           returning a corresponding cancellation effect ("Effect.cancel") from another action, or, \
           if your effect is driven by a Combine subject, send it a completion.
->>>>>>> ccf6c7ca
           """,
           file: effect.file,
           line: effect.line
@@ -352,11 +311,7 @@
       line: UInt = #line
     ) {
       if !self.receivedActions.isEmpty {
-<<<<<<< HEAD
-        _XCTFail(
-=======
         XCTFail(
->>>>>>> ccf6c7ca
           """
           Must handle \(self.receivedActions.count) received \
           action\(self.receivedActions.count == 1 ? "" : "s") before sending an action: …
@@ -370,22 +325,14 @@
       ViewStore(
         self.store.scope(
           state: self.toLocalState,
-<<<<<<< HEAD
-          action: { .init(action: .send($0), file: file, line: line) }
-=======
           action: { .init(origin: .send($0), file: file, line: line) }
->>>>>>> ccf6c7ca
         )
       )
       .send(action)
       do {
         try update(&expectedState)
       } catch {
-<<<<<<< HEAD
-        _XCTFail("Threw error: \(error)", file: file, line: line)
-=======
         XCTFail("Threw error: \(error)", file: file, line: line)
->>>>>>> ccf6c7ca
       }
       self.expectedStateShouldMatch(
         expected: expectedState,
@@ -405,11 +352,7 @@
       line: UInt = #line
     ) {
       guard !self.receivedActions.isEmpty else {
-<<<<<<< HEAD
-        _XCTFail(
-=======
         XCTFail(
->>>>>>> ccf6c7ca
           """
           Expected to receive an action, but received none.
           """,
@@ -430,11 +373,7 @@
           \(String(describing: receivedAction).indent(by: 2))
           """
 
-<<<<<<< HEAD
-        _XCTFail(
-=======
         XCTFail(
->>>>>>> ccf6c7ca
           """
           Received unexpected action: …
 
@@ -447,11 +386,7 @@
       do {
         try update(&expectedState)
       } catch {
-<<<<<<< HEAD
-        _XCTFail("Threw error: \(error)", file: file, line: line)
-=======
         XCTFail("Threw error: \(error)", file: file, line: line)
->>>>>>> ccf6c7ca
       }
       expectedStateShouldMatch(
         expected: expectedState,
@@ -491,11 +426,7 @@
 
         case let .environment(work):
           if !self.receivedActions.isEmpty {
-<<<<<<< HEAD
-            _XCTFail(
-=======
             XCTFail(
->>>>>>> ccf6c7ca
               """
               Must handle \(self.receivedActions.count) received \
               action\(self.receivedActions.count == 1 ? "" : "s") before performing this work: …
@@ -538,7 +469,6 @@
 
       self.completed()
     }
-<<<<<<< HEAD
 
     private func expectedStateShouldMatch(
       expected: LocalState,
@@ -557,32 +487,9 @@
           Actual:
           \(String(describing: actual).indent(by: 2))
           """
-=======
->>>>>>> ccf6c7ca
-
-    private func expectedStateShouldMatch(
-      expected: LocalState,
-      actual: LocalState,
-      file: StaticString,
-      line: UInt
-    ) {
-      if expected != actual {
-        let diff =
-          debugDiff(expected, actual)
-          .map { "\($0.indent(by: 4))\n\n(Expected: −, Actual: +)" }
-          ?? """
-          Expected:
-          \(String(describing: expected).indent(by: 2))
-
-          Actual:
-          \(String(describing: actual).indent(by: 2))
-          """
-<<<<<<< HEAD
-=======
 
         XCTFail(
           """
->>>>>>> ccf6c7ca
           State change does not match expectation: …
 
           \(diff)
@@ -743,52 +650,14 @@
     }
 
     private struct TestAction {
-<<<<<<< HEAD
-      let action: ActionMethod
-      let file: StaticString
-      let line: UInt
-
-      enum ActionMethod {
-        case send(LocalAction)
-        case receive(Action)
-      }
-    }
-  }
-=======
       let origin: Origin
       let file: StaticString
       let line: UInt
->>>>>>> ccf6c7ca
 
       enum Origin {
         case send(LocalAction)
         case receive(Action)
       }
     }
-<<<<<<< HEAD
-    _XCTFailureHandler(_XCTCurrentTestCase(), true, "\(file)", line, message, nil)
   }
-
-  private typealias XCTCurrentTestCase = @convention(c) () -> AnyObject
-  private typealias XCTFailureHandler = @convention(c) (
-    AnyObject, Bool, UnsafePointer<CChar>, UInt, String, String?
-  ) -> Void
-
-  private let _XCTest = NSClassFromString("XCTest")
-    .flatMap(Bundle.init(for:))
-    .flatMap { $0.executablePath }
-    .flatMap { dlopen($0, RTLD_NOW) }
-
-  private let _XCTFailureHandler =
-    _XCTest
-    .flatMap { dlsym($0, "_XCTFailureHandler") }
-    .map { unsafeBitCast($0, to: XCTFailureHandler.self) }
-
-  private let _XCTCurrentTestCase =
-    _XCTest
-    .flatMap { dlsym($0, "_XCTCurrentTestCase") }
-    .map { unsafeBitCast($0, to: XCTCurrentTestCase.self) }
-=======
-  }
->>>>>>> ccf6c7ca
 #endif