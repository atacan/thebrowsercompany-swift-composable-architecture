--- conflicted
+++ resolved
@@ -306,15 +306,9 @@
   extension TestStore where LocalState: Equatable {
     public func send(
       _ action: LocalAction,
-<<<<<<< HEAD
-      _ update: @escaping (inout LocalState) throws -> Void = { _ in },
-      file: StaticString = #file,
-      line: UInt = #line
-=======
       file: StaticString = #file,
       line: UInt = #line,
       _ update: @escaping (inout LocalState) throws -> Void = { _ in }
->>>>>>> 84b9a004
     ) {
       if !self.receivedActions.isEmpty {
         XCTFail(
@@ -353,15 +347,9 @@
 
     public func receive(
       _ expectedAction: Action,
-<<<<<<< HEAD
-      _ update: @escaping (inout LocalState) throws -> Void = { _ in },
-      file: StaticString = #file,
-      line: UInt = #line
-=======
       file: StaticString = #file,
       line: UInt = #line,
       _ update: @escaping (inout LocalState) throws -> Void = { _ in }
->>>>>>> 84b9a004
     ) {
       guard !self.receivedActions.isEmpty else {
         XCTFail(
@@ -431,17 +419,10 @@
       func assert(step: Step) {
         switch step.type {
         case let .send(action, update):
-<<<<<<< HEAD
-          self.send(action, update, file: step.file, line: step.line)
-
-        case let .receive(expectedAction, update):
-          self.receive(expectedAction, update, file: step.file, line: step.line)
-=======
           self.send(action, file: step.file, line: step.line, update)
 
         case let .receive(expectedAction, update):
           self.receive(expectedAction, file: step.file, line: step.line, update)
->>>>>>> 84b9a004
 
         case let .environment(work):
           if !self.receivedActions.isEmpty {
