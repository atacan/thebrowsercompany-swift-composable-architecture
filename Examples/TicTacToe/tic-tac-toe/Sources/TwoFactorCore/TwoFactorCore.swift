--- conflicted
+++ resolved
@@ -49,7 +49,6 @@
 
   case .submitButtonTapped:
     state.isTwoFactorRequestInFlight = true
-<<<<<<< HEAD
     return .task { @MainActor [code = state.code, token = state.token] in
       .twoFactorResponse(
         await .init {
@@ -57,14 +56,7 @@
         }
       )
     }
-    .cancellable(id: TwoFactorTearDownToken())
-=======
-    return environment.authenticationClient
-      .twoFactor(TwoFactorRequest(code: state.code, token: state.token))
-      .receive(on: environment.mainQueue)
-      .catchToEffect(TwoFactorAction.twoFactorResponse)
-      .cancellable(id: TwoFactorTearDownToken.self)
->>>>>>> 07cd0c2c
+    .cancellable(id: TwoFactorTearDownToken.self)
 
   case let .twoFactorResponse(.failure(error)):
     state.alert = .init(title: TextState(error.localizedDescription))
