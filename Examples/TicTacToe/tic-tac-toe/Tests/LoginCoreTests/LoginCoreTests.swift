import AuthenticationClient
import ComposableArchitecture
import LoginCore
import TwoFactorCore
import XCTest

@MainActor
class LoginCoreTests: XCTestCase {
  func testFlow_Success_TwoFactor_Integration() async {
    var authenticationClient = AuthenticationClient.failing
    authenticationClient.login = { _ in
<<<<<<< HEAD
      .init(token: "deadbeefdeadbeef", twoFactorRequired: true)
    }
    authenticationClient.twoFactor = { _ in
      .init(token: "deadbeefdeadbeef", twoFactorRequired: false)
=======
      Effect(value: AuthenticationResponse(token: "deadbeefdeadbeef", twoFactorRequired: true))
    }
    authenticationClient.twoFactor = { _ in
      Effect(value: AuthenticationResponse(token: "deadbeefdeadbeef", twoFactorRequired: false))
>>>>>>> 9a1541aa
    }

    let store = TestStore(
      initialState: LoginState(),
      reducer: loginReducer,
      environment: LoginEnvironment(
        authenticationClient: authenticationClient
      )
    )

    store.send(.emailChanged("2fa@pointfree.co")) {
      $0.email = "2fa@pointfree.co"
    }
    store.send(.passwordChanged("password")) {
      $0.password = "password"
      $0.isFormValid = true
    }
    store.send(.loginButtonTapped) {
      $0.isLoginRequestInFlight = true
    }
<<<<<<< HEAD
    await store.receive(
      .loginResponse(.success(.init(token: "deadbeefdeadbeef", twoFactorRequired: true)))
=======
    store.receive(
      .loginResponse(
        .success(AuthenticationResponse(token: "deadbeefdeadbeef", twoFactorRequired: true))
      )
>>>>>>> 9a1541aa
    ) {
      $0.isLoginRequestInFlight = false
      $0.twoFactor = TwoFactorState(token: "deadbeefdeadbeef")
    }
    store.send(.twoFactor(.codeChanged("1234"))) {
      $0.twoFactor?.code = "1234"
      $0.twoFactor?.isFormValid = true
    }
    store.send(.twoFactor(.submitButtonTapped)) {
      $0.twoFactor?.isTwoFactorRequestInFlight = true
    }
    await store.receive(
      .twoFactor(
        .twoFactorResponse(
          .success(AuthenticationResponse(token: "deadbeefdeadbeef", twoFactorRequired: false))
        )
      )
    ) {
      $0.twoFactor?.isTwoFactorRequestInFlight = false
    }
  }

  func testFlow_DismissEarly_TwoFactor_Integration() async {
    var authenticationClient = AuthenticationClient.failing
    authenticationClient.login = { _ in
<<<<<<< HEAD
      .init(token: "deadbeefdeadbeef", twoFactorRequired: true)
    }
    authenticationClient.twoFactor = { _ in
      .init(token: "deadbeefdeadbeef", twoFactorRequired: false)
=======
      Effect(value: AuthenticationResponse(token: "deadbeefdeadbeef", twoFactorRequired: true))
    }
    authenticationClient.twoFactor = { _ in
      Effect(value: AuthenticationResponse(token: "deadbeefdeadbeef", twoFactorRequired: false))
>>>>>>> 9a1541aa
    }

    let store = TestStore(
      initialState: LoginState(),
      reducer: loginReducer,
      environment: LoginEnvironment(
        authenticationClient: authenticationClient
      )
    )

    store.send(.emailChanged("2fa@pointfree.co")) {
      $0.email = "2fa@pointfree.co"
    }
    store.send(.passwordChanged("password")) {
      $0.password = "password"
      $0.isFormValid = true
    }
    store.send(.loginButtonTapped) {
      $0.isLoginRequestInFlight = true
    }
<<<<<<< HEAD
    await store.receive(
      .loginResponse(.success(.init(token: "deadbeefdeadbeef", twoFactorRequired: true)))
=======
    scheduler.advance()
    store.receive(
      .loginResponse(
        .success(AuthenticationResponse(token: "deadbeefdeadbeef", twoFactorRequired: true))
      )
>>>>>>> 9a1541aa
    ) {
      $0.isLoginRequestInFlight = false
      $0.twoFactor = TwoFactorState(token: "deadbeefdeadbeef")
    }
    store.send(.twoFactor(.codeChanged("1234"))) {
      $0.twoFactor?.code = "1234"
      $0.twoFactor?.isFormValid = true
    }
    store.send(.twoFactor(.submitButtonTapped)) {
      $0.twoFactor?.isTwoFactorRequestInFlight = true
    }
    store.send(.twoFactorDismissed) {
      $0.twoFactor = nil
    }
  }
}<|MERGE_RESOLUTION|>--- conflicted
+++ resolved
@@ -9,17 +9,10 @@
   func testFlow_Success_TwoFactor_Integration() async {
     var authenticationClient = AuthenticationClient.failing
     authenticationClient.login = { _ in
-<<<<<<< HEAD
-      .init(token: "deadbeefdeadbeef", twoFactorRequired: true)
+      AuthenticationResponse(token: "deadbeefdeadbeef", twoFactorRequired: true)
     }
     authenticationClient.twoFactor = { _ in
-      .init(token: "deadbeefdeadbeef", twoFactorRequired: false)
-=======
-      Effect(value: AuthenticationResponse(token: "deadbeefdeadbeef", twoFactorRequired: true))
-    }
-    authenticationClient.twoFactor = { _ in
-      Effect(value: AuthenticationResponse(token: "deadbeefdeadbeef", twoFactorRequired: false))
->>>>>>> 9a1541aa
+      AuthenticationResponse(token: "deadbeefdeadbeef", twoFactorRequired: false)
     }
 
     let store = TestStore(
@@ -40,15 +33,10 @@
     store.send(.loginButtonTapped) {
       $0.isLoginRequestInFlight = true
     }
-<<<<<<< HEAD
     await store.receive(
-      .loginResponse(.success(.init(token: "deadbeefdeadbeef", twoFactorRequired: true)))
-=======
-    store.receive(
       .loginResponse(
         .success(AuthenticationResponse(token: "deadbeefdeadbeef", twoFactorRequired: true))
       )
->>>>>>> 9a1541aa
     ) {
       $0.isLoginRequestInFlight = false
       $0.twoFactor = TwoFactorState(token: "deadbeefdeadbeef")
@@ -74,17 +62,10 @@
   func testFlow_DismissEarly_TwoFactor_Integration() async {
     var authenticationClient = AuthenticationClient.failing
     authenticationClient.login = { _ in
-<<<<<<< HEAD
-      .init(token: "deadbeefdeadbeef", twoFactorRequired: true)
+      AuthenticationResponse(token: "deadbeefdeadbeef", twoFactorRequired: true)
     }
     authenticationClient.twoFactor = { _ in
-      .init(token: "deadbeefdeadbeef", twoFactorRequired: false)
-=======
-      Effect(value: AuthenticationResponse(token: "deadbeefdeadbeef", twoFactorRequired: true))
-    }
-    authenticationClient.twoFactor = { _ in
-      Effect(value: AuthenticationResponse(token: "deadbeefdeadbeef", twoFactorRequired: false))
->>>>>>> 9a1541aa
+      AuthenticationResponse(token: "deadbeefdeadbeef", twoFactorRequired: false)
     }
 
     let store = TestStore(
@@ -105,16 +86,10 @@
     store.send(.loginButtonTapped) {
       $0.isLoginRequestInFlight = true
     }
-<<<<<<< HEAD
     await store.receive(
-      .loginResponse(.success(.init(token: "deadbeefdeadbeef", twoFactorRequired: true)))
-=======
-    scheduler.advance()
-    store.receive(
       .loginResponse(
         .success(AuthenticationResponse(token: "deadbeefdeadbeef", twoFactorRequired: true))
       )
->>>>>>> 9a1541aa
     ) {
       $0.isLoginRequestInFlight = false
       $0.twoFactor = TwoFactorState(token: "deadbeefdeadbeef")
