--- conflicted
+++ resolved
@@ -5,6 +5,8 @@
 @testable import SwiftUICaseStudies
 
 class ReusableComponentsFavoritingTests: XCTestCase {
+  let scheduler = DispatchQueue.testScheduler
+
   func testFavoriteButton() {
     let store = TestStore(
       initialState: EpisodesState(
@@ -29,7 +31,7 @@
       reducer: episodesReducer,
       environment: EpisodesEnvironment(
         favorite: { _, isFavorite in Effect.future { $0(.success(isFavorite)) } },
-        mainQueue: DispatchQueue.immediateScheduler.eraseToAnyScheduler(),
+        mainQueue: self.scheduler.eraseToAnyScheduler()
       )
     )
 
@@ -38,10 +40,7 @@
       $0.episodes[0].isFavorite = true
     }
 
-<<<<<<< HEAD
-=======
     self.scheduler.advance()
->>>>>>> 84b9a004
     store.receive(.episode(index: 0, action: .favorite(.response(.success(true)))))
 
     store.send(.episode(index: 1, action: .favorite(.buttonTapped))) {
@@ -51,10 +50,7 @@
       $0.episodes[1].isFavorite = false
     }
 
-<<<<<<< HEAD
-=======
     self.scheduler.advance()
->>>>>>> 84b9a004
     store.receive(.episode(index: 1, action: .favorite(.response(.success(false)))))
 
     store.environment.favorite = { _, _ in .future { $0(.failure(error)) } }
@@ -62,10 +58,7 @@
       $0.episodes[2].isFavorite = true
     }
 
-<<<<<<< HEAD
-=======
     self.scheduler.advance()
->>>>>>> 84b9a004
     store.receive(
       .episode(index: 2, action: .favorite(.response(.failure(FavoriteError(error: error)))))
     ) {
