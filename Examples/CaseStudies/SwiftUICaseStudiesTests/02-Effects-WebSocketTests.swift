import Combine
import ComposableArchitecture
import XCTest

@testable import SwiftUICaseStudies

@MainActor
class WebSocketTests: XCTestCase {
  func testWebSocketHappyPath() async {
    let actions = AsyncStream<WebSocketClient.Action>.streamWithContinuation()
    let messages = AsyncStream<TaskResult<WebSocketClient.Message>>.streamWithContinuation()

<<<<<<< HEAD
    var webSocket = WebSocketClient.failing
    webSocket.open = { _, _, _ in actions.stream }
    webSocket.send = { _, _ in }
    webSocket.receive = { _ in messages.stream }
    webSocket.sendPing = { _ in try await Task.never() }
=======
    var webSocket = WebSocketClient.unimplemented
    webSocket.open = { _, _, _ in socketSubject.eraseToEffect() }
    webSocket.receive = { _ in receiveSubject.eraseToEffect() }
    webSocket.send = { _, _ in Effect(value: nil) }
    webSocket.sendPing = { _ in .none }
>>>>>>> de2b645b

    let store = TestStore(
      initialState: WebSocketState(),
      reducer: webSocketReducer,
      environment: WebSocketEnvironment(
        mainQueue: .immediate,
        webSocket: webSocket
      )
    )

    // Connect to the socket
    store.send(.connectButtonTapped) {
      $0.connectivityState = .connecting
    }
    actions.continuation.yield(.didOpen(protocol: nil))
    await store.receive(.webSocket(.didOpen(protocol: nil))) {
      $0.connectivityState = .connected
    }

    // Receive a message
    messages.continuation.yield(.success(.string("Welcome to echo.pointfree.co")))
    await store.receive(.receivedSocketMessage(.success(.string("Welcome to echo.pointfree.co")))) {
      $0.receivedMessages = ["Welcome to echo.pointfree.co"]
    }

    // Send a message
    store.send(.messageToSendChanged("Hi")) {
      $0.messageToSend = "Hi"
    }
    store.send(.sendButtonTapped) {
      $0.messageToSend = ""
    }
    await store.receive(.sendResponse(didSucceed: true))

    // Receive a message
    messages.continuation.yield(.success(.string("Hi")))
    await store.receive(.receivedSocketMessage(.success(.string("Hi")))) {
      $0.receivedMessages = ["Welcome to echo.pointfree.co", "Hi"]
    }

    // Disconnect from the socket
    store.send(.connectButtonTapped) {
      $0.connectivityState = .disconnected
    }
  }

  func testWebSocketSendFailure() async {
    let actions = AsyncStream<WebSocketClient.Action>.streamWithContinuation()
    let messages = AsyncStream<TaskResult<WebSocketClient.Message>>.streamWithContinuation()

<<<<<<< HEAD
    var webSocket = WebSocketClient.failing
    webSocket.open = { _, _, _ in actions.stream }
    webSocket.receive = { _ in messages.stream }
    webSocket.send = { _, _ in
      struct SendFailure: Error, Equatable {}
      throw SendFailure()
    }
    webSocket.sendPing = { _ in try await Task.never() }
=======
    var webSocket = WebSocketClient.unimplemented
    webSocket.open = { _, _, _ in socketSubject.eraseToEffect() }
    webSocket.receive = { _ in receiveSubject.eraseToEffect() }
    webSocket.send = { _, _ in Effect(value: NSError(domain: "", code: 1)) }
    webSocket.sendPing = { _ in .none }
>>>>>>> de2b645b

    let store = TestStore(
      initialState: WebSocketState(),
      reducer: webSocketReducer,
      environment: WebSocketEnvironment(
        mainQueue: .immediate,
        webSocket: webSocket
      )
    )

    // Connect to the socket
    store.send(.connectButtonTapped) {
      $0.connectivityState = .connecting
    }
    actions.continuation.yield(.didOpen(protocol: nil))
    await store.receive(.webSocket(.didOpen(protocol: nil))) {
      $0.connectivityState = .connected
    }

    // Send a message
    store.send(.messageToSendChanged("Hi")) {
      $0.messageToSend = "Hi"
    }
    store.send(.sendButtonTapped) {
      $0.messageToSend = ""
    }
    await store.receive(.sendResponse(didSucceed: false)) {
      $0.alert = AlertState(title: TextState("Could not send socket message. Try again."))
    }

    // Disconnect from the socket
    store.send(.connectButtonTapped) {
      $0.connectivityState = .disconnected
    }
  }

  func testWebSocketPings() async {
    let actions = AsyncStream<WebSocketClient.Action>.streamWithContinuation()
    let pingsCount = SendableState(0)

<<<<<<< HEAD
    var webSocket = WebSocketClient.failing
    webSocket.open = { _, _, _ in actions.stream }
    webSocket.receive = { _ in try await Task.never() }
    webSocket.sendPing = { _ in await pingsCount.modify { $0 += 1 } }
=======
    var webSocket = WebSocketClient.unimplemented
    webSocket.open = { _, _, _ in socketSubject.eraseToEffect() }
    webSocket.receive = { _ in .none }
    webSocket.sendPing = { _ in pingSubject.eraseToEffect() }
>>>>>>> de2b645b

    let scheduler = DispatchQueue.test
    let store = TestStore(
      initialState: WebSocketState(),
      reducer: webSocketReducer,
      environment: WebSocketEnvironment(
        mainQueue: scheduler.eraseToAnyScheduler(),
        webSocket: webSocket
      )
    )

    // Connect to the socket
    store.send(.connectButtonTapped) {
      $0.connectivityState = .connecting
    }
    actions.continuation.yield(.didOpen(protocol: nil))
    await store.receive(.webSocket(.didOpen(protocol: nil))) {
      $0.connectivityState = .connected
    }

    // Wait for ping
    let before = await pingsCount.value
    XCTAssertEqual(before, 0)
    await scheduler.advance(by: .seconds(10))
    let after = await pingsCount.value
    XCTAssertEqual(after, 1)

    // Disconnect from the socket
    store.send(.connectButtonTapped) {
      $0.connectivityState = .disconnected
    }
  }

  func testWebSocketConnectError() async {
    let actions = AsyncStream<WebSocketClient.Action>.streamWithContinuation()

<<<<<<< HEAD
    var webSocket = WebSocketClient.failing
    webSocket.open = { _, _, _ in actions.stream }
    webSocket.receive = { _ in try await Task.never() }
    webSocket.sendPing = { _ in try await Task.never() }
=======
    var webSocket = WebSocketClient.unimplemented
    webSocket.cancel = { _, _, _ in .fireAndForget { socketSubject.send(completion: .finished) } }
    webSocket.open = { _, _, _ in socketSubject.eraseToEffect() }
    webSocket.receive = { _ in .none }
    webSocket.sendPing = { _ in .none }
>>>>>>> de2b645b

    let store = TestStore(
      initialState: WebSocketState(),
      reducer: webSocketReducer,
      environment: WebSocketEnvironment(
        mainQueue: .immediate,
        webSocket: webSocket
      )
    )

    // Attempt to connect to the socket
    store.send(.connectButtonTapped) {
      $0.connectivityState = .connecting
    }
    actions.continuation.yield(.didClose(code: .internalServerError, reason: nil))
    await store.receive(.webSocket(.didClose(code: .internalServerError, reason: nil))) {
      $0.connectivityState = .disconnected
    }
  }
<<<<<<< HEAD
=======
}

extension WebSocketClient {
  static let unimplemented = Self(
    cancel: { _, _, _ in .unimplemented("\(Self.self).cancel") },
    open: { _, _, _ in .unimplemented("\(Self.self).open") },
    receive: { _ in .unimplemented("\(Self.self).receive") },
    send: { _, _ in .unimplemented("\(Self.self).send") },
    sendPing: { _ in .unimplemented("\(Self.self).sendPing") }
  )
>>>>>>> de2b645b
}<|MERGE_RESOLUTION|>--- conflicted
+++ resolved
@@ -10,19 +10,11 @@
     let actions = AsyncStream<WebSocketClient.Action>.streamWithContinuation()
     let messages = AsyncStream<TaskResult<WebSocketClient.Message>>.streamWithContinuation()
 
-<<<<<<< HEAD
-    var webSocket = WebSocketClient.failing
+    var webSocket = WebSocketClient.unimplemented
     webSocket.open = { _, _, _ in actions.stream }
     webSocket.send = { _, _ in }
     webSocket.receive = { _ in messages.stream }
     webSocket.sendPing = { _ in try await Task.never() }
-=======
-    var webSocket = WebSocketClient.unimplemented
-    webSocket.open = { _, _, _ in socketSubject.eraseToEffect() }
-    webSocket.receive = { _ in receiveSubject.eraseToEffect() }
-    webSocket.send = { _, _ in Effect(value: nil) }
-    webSocket.sendPing = { _ in .none }
->>>>>>> de2b645b
 
     let store = TestStore(
       initialState: WebSocketState(),
@@ -73,8 +65,7 @@
     let actions = AsyncStream<WebSocketClient.Action>.streamWithContinuation()
     let messages = AsyncStream<TaskResult<WebSocketClient.Message>>.streamWithContinuation()
 
-<<<<<<< HEAD
-    var webSocket = WebSocketClient.failing
+    var webSocket = WebSocketClient.unimplemented
     webSocket.open = { _, _, _ in actions.stream }
     webSocket.receive = { _ in messages.stream }
     webSocket.send = { _, _ in
@@ -82,13 +73,6 @@
       throw SendFailure()
     }
     webSocket.sendPing = { _ in try await Task.never() }
-=======
-    var webSocket = WebSocketClient.unimplemented
-    webSocket.open = { _, _, _ in socketSubject.eraseToEffect() }
-    webSocket.receive = { _ in receiveSubject.eraseToEffect() }
-    webSocket.send = { _, _ in Effect(value: NSError(domain: "", code: 1)) }
-    webSocket.sendPing = { _ in .none }
->>>>>>> de2b645b
 
     let store = TestStore(
       initialState: WebSocketState(),
@@ -129,17 +113,10 @@
     let actions = AsyncStream<WebSocketClient.Action>.streamWithContinuation()
     let pingsCount = SendableState(0)
 
-<<<<<<< HEAD
-    var webSocket = WebSocketClient.failing
+    var webSocket = WebSocketClient.unimplemented
     webSocket.open = { _, _, _ in actions.stream }
     webSocket.receive = { _ in try await Task.never() }
     webSocket.sendPing = { _ in await pingsCount.modify { $0 += 1 } }
-=======
-    var webSocket = WebSocketClient.unimplemented
-    webSocket.open = { _, _, _ in socketSubject.eraseToEffect() }
-    webSocket.receive = { _ in .none }
-    webSocket.sendPing = { _ in pingSubject.eraseToEffect() }
->>>>>>> de2b645b
 
     let scheduler = DispatchQueue.test
     let store = TestStore(
@@ -176,18 +153,10 @@
   func testWebSocketConnectError() async {
     let actions = AsyncStream<WebSocketClient.Action>.streamWithContinuation()
 
-<<<<<<< HEAD
-    var webSocket = WebSocketClient.failing
+    var webSocket = WebSocketClient.unimplemented
     webSocket.open = { _, _, _ in actions.stream }
     webSocket.receive = { _ in try await Task.never() }
     webSocket.sendPing = { _ in try await Task.never() }
-=======
-    var webSocket = WebSocketClient.unimplemented
-    webSocket.cancel = { _, _, _ in .fireAndForget { socketSubject.send(completion: .finished) } }
-    webSocket.open = { _, _, _ in socketSubject.eraseToEffect() }
-    webSocket.receive = { _ in .none }
-    webSocket.sendPing = { _ in .none }
->>>>>>> de2b645b
 
     let store = TestStore(
       initialState: WebSocketState(),
@@ -207,17 +176,4 @@
       $0.connectivityState = .disconnected
     }
   }
-<<<<<<< HEAD
-=======
-}
-
-extension WebSocketClient {
-  static let unimplemented = Self(
-    cancel: { _, _, _ in .unimplemented("\(Self.self).cancel") },
-    open: { _, _, _ in .unimplemented("\(Self.self).open") },
-    receive: { _ in .unimplemented("\(Self.self).receive") },
-    send: { _, _ in .unimplemented("\(Self.self).send") },
-    sendPing: { _ in .unimplemented("\(Self.self).sendPing") }
-  )
->>>>>>> de2b645b
 }