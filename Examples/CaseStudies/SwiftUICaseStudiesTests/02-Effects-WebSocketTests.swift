import Combine
import ComposableArchitecture
import XCTest

@testable import SwiftUICaseStudies

@MainActor
class WebSocketTests: XCTestCase {
  func testWebSocketHappyPath() async {
    let actions = AsyncStream<WebSocketClient.Action>.streamWithContinuation()
    let messages = AsyncStream<TaskResult<WebSocketClient.Message>>.streamWithContinuation()

    var webSocket = WebSocketClient.failing
    webSocket.open = { _, _, _ in actions.stream }
    webSocket.send = { _, _ in }
    webSocket.receive = { _ in messages.stream }
    webSocket.sendPing = { _ in try await Task.never() }

    let store = TestStore(
      initialState: WebSocketState(),
      reducer: webSocketReducer,
      environment: WebSocketEnvironment(
        mainQueue: .immediate,
        webSocket: webSocket
      )
    )

    // Connect to the socket
    store.send(.connectButtonTapped) {
      $0.connectivityState = .connecting
    }
    actions.continuation.yield(.didOpen(protocol: nil))
    await store.receive(.webSocket(.didOpen(protocol: nil))) {
      $0.connectivityState = .connected
    }

    // Receive a message
    messages.continuation.yield(.success(.string("Welcome to echo.pointfree.co")))
    await store.receive(.receivedSocketMessage(.success(.string("Welcome to echo.pointfree.co")))) {
      $0.receivedMessages = ["Welcome to echo.pointfree.co"]
    }

    // Send a message
    store.send(.messageToSendChanged("Hi")) {
      $0.messageToSend = "Hi"
    }
    store.send(.sendButtonTapped) {
      $0.messageToSend = ""
    }
    await store.receive(.sendResponse(didSucceed: true))

    // Receive a message
    messages.continuation.yield(.success(.string("Hi")))
    await store.receive(.receivedSocketMessage(.success(.string("Hi")))) {
      $0.receivedMessages = ["Welcome to echo.pointfree.co", "Hi"]
    }

    // Disconnect from the socket
    store.send(.connectButtonTapped) {
      $0.connectivityState = .disconnected
    }
  }

  func testWebSocketSendFailure() async {
    let actions = AsyncStream<WebSocketClient.Action>.streamWithContinuation()
    let messages = AsyncStream<TaskResult<WebSocketClient.Message>>.streamWithContinuation()

    var webSocket = WebSocketClient.failing
    webSocket.open = { _, _, _ in actions.stream }
    webSocket.receive = { _ in messages.stream }
    webSocket.send = { _, _ in
      struct SendFailure: Error, Equatable {}
      throw SendFailure()
    }
    webSocket.sendPing = { _ in try await Task.never() }

    let store = TestStore(
      initialState: WebSocketState(),
      reducer: webSocketReducer,
      environment: WebSocketEnvironment(
        mainQueue: .immediate,
        webSocket: webSocket
      )
    )

    // Connect to the socket
    store.send(.connectButtonTapped) {
      $0.connectivityState = .connecting
    }
    actions.continuation.yield(.didOpen(protocol: nil))
    await store.receive(.webSocket(.didOpen(protocol: nil))) {
      $0.connectivityState = .connected
    }

    // Send a message
    store.send(.messageToSendChanged("Hi")) {
      $0.messageToSend = "Hi"
    }
    store.send(.sendButtonTapped) {
      $0.messageToSend = ""
    }
<<<<<<< HEAD
    await store.receive(.sendResponse(didSucceed: false)) {
      $0.alert = .init(title: .init("Could not send socket message. Try again."))
=======
    store.receive(.sendResponse(NSError(domain: "", code: 1))) {
      $0.alert = AlertState(title: TextState("Could not send socket message. Try again."))
>>>>>>> 9a1541aa
    }

    // Disconnect from the socket
    store.send(.connectButtonTapped) {
      $0.connectivityState = .disconnected
    }
  }

  func testWebSocketPings() async {
    let actions = AsyncStream<WebSocketClient.Action>.streamWithContinuation()
    let pingsCount = SendableState(0)

    var webSocket = WebSocketClient.failing
    webSocket.open = { _, _, _ in actions.stream }
    webSocket.receive = { _ in try await Task.never() }
    webSocket.sendPing = { _ in await pingsCount.modify { $0 += 1 } }

    let scheduler = DispatchQueue.test
    let store = TestStore(
      initialState: WebSocketState(),
      reducer: webSocketReducer,
      environment: WebSocketEnvironment(
        mainQueue: scheduler.eraseToAnyScheduler(),
        webSocket: webSocket
      )
    )

    // Connect to the socket
    store.send(.connectButtonTapped) {
      $0.connectivityState = .connecting
    }
    actions.continuation.yield(.didOpen(protocol: nil))
    await store.receive(.webSocket(.didOpen(protocol: nil))) {
      $0.connectivityState = .connected
    }

    // Wait for ping
    let before = await pingsCount.value
    XCTAssertEqual(before, 0)
    await scheduler.advance(by: .seconds(10))
    let after = await pingsCount.value
    XCTAssertEqual(after, 1)

    // Disconnect from the socket
    store.send(.connectButtonTapped) {
      $0.connectivityState = .disconnected
    }
  }

  func testWebSocketConnectError() async {
    let actions = AsyncStream<WebSocketClient.Action>.streamWithContinuation()

    var webSocket = WebSocketClient.failing
    webSocket.open = { _, _, _ in actions.stream }
    webSocket.receive = { _ in try await Task.never() }
    webSocket.sendPing = { _ in try await Task.never() }

    let store = TestStore(
      initialState: WebSocketState(),
      reducer: webSocketReducer,
      environment: WebSocketEnvironment(
        mainQueue: .immediate,
        webSocket: webSocket
      )
    )

    // Attempt to connect to the socket
    store.send(.connectButtonTapped) {
      $0.connectivityState = .connecting
    }
    actions.continuation.yield(.didClose(code: .internalServerError, reason: nil))
    await store.receive(.webSocket(.didClose(code: .internalServerError, reason: nil))) {
      $0.connectivityState = .disconnected
    }
  }
}<|MERGE_RESOLUTION|>--- conflicted
+++ resolved
@@ -99,13 +99,8 @@
     store.send(.sendButtonTapped) {
       $0.messageToSend = ""
     }
-<<<<<<< HEAD
     await store.receive(.sendResponse(didSucceed: false)) {
-      $0.alert = .init(title: .init("Could not send socket message. Try again."))
-=======
-    store.receive(.sendResponse(NSError(domain: "", code: 1))) {
       $0.alert = AlertState(title: TextState("Could not send socket message. Try again."))
->>>>>>> 9a1541aa
     }
 
     // Disconnect from the socket
