import Combine
import ComposableArchitecture
import XCTest

@testable import SwiftUICaseStudies

@MainActor
class EffectsCancellationTests: XCTestCase {
  func testTrivia_SuccessfulRequest() async {
    let store = TestStore(
      initialState: EffectsCancellationState(),
      reducer: effectsCancellationReducer,
      environment: EffectsCancellationEnvironment(
        fact: FactClient(fetch: { "\($0) is a good number Brent" })
      )
    )

    store.send(.stepperChanged(1)) {
      $0.count = 1
    }
    store.send(.stepperChanged(0)) {
      $0.count = 0
    }
    store.send(.triviaButtonTapped) {
      $0.isTriviaRequestInFlight = true
    }
    await store.receive(.triviaResponse(.success("0 is a good number Brent"))) {
      $0.currentTrivia = "0 is a good number Brent"
      $0.isTriviaRequestInFlight = false
    }
  }

  func testTrivia_FailedRequest() async {
    struct FactError: Equatable, Error {}
    let store = TestStore(
      initialState: EffectsCancellationState(),
      reducer: effectsCancellationReducer,
      environment: EffectsCancellationEnvironment(
        fact: FactClient(fetch: { _ in throw FactError() })
      )
    )

    store.send(.triviaButtonTapped) {
      $0.isTriviaRequestInFlight = true
    }
    await store.receive(.triviaResponse(.failure(FactError()))) {
      $0.isTriviaRequestInFlight = false
    }
  }

  // NB: This tests that the cancel button really does cancel the in-flight API request.
  //
  // To see the real power of this test, try replacing the `.cancel` effect with a `.none` effect
  // in the `.cancelButtonTapped` action of the `effectsCancellationReducer`. This will cause the
  // test to fail, showing that we are exhaustively asserting that the effect truly is canceled and
  // will never emit.
  func testTrivia_CancelButtonCancelsRequest() {
    let mainQueue = DispatchQueue.test
    let store = TestStore(
      initialState: EffectsCancellationState(),
      reducer: effectsCancellationReducer,
      environment: EffectsCancellationEnvironment(
<<<<<<< HEAD
        fact: FactClient(fetch: { "\($0) is a good number Brent" })
=======
        fact: FactClient(fetch: { n in Effect(value: "\(n) is a good number Brent") }),
        mainQueue: mainQueue.eraseToAnyScheduler()
>>>>>>> a35359c4
      )
    )

    store.send(.triviaButtonTapped) {
      $0.isTriviaRequestInFlight = true
    }
    store.send(.cancelButtonTapped) {
      $0.isTriviaRequestInFlight = false
    }
    mainQueue.run()
  }

  func testTrivia_PlusMinusButtonsCancelsRequest() {
    let mainQueue = DispatchQueue.test
    let store = TestStore(
      initialState: EffectsCancellationState(),
      reducer: effectsCancellationReducer,
      environment: EffectsCancellationEnvironment(
<<<<<<< HEAD
        fact: FactClient(fetch: { "\($0) is a good number Brent" })
=======
        fact: FactClient(fetch: { n in Effect(value: "\(n) is a good number Brent") }),
        mainQueue: mainQueue.eraseToAnyScheduler()
>>>>>>> a35359c4
      )
    )

    store.send(.triviaButtonTapped) {
      $0.isTriviaRequestInFlight = true
    }
    store.send(.stepperChanged(1)) {
      $0.count = 1
      $0.isTriviaRequestInFlight = false
    }
    mainQueue.advance()
  }
}<|MERGE_RESOLUTION|>--- conflicted
+++ resolved
@@ -60,12 +60,7 @@
       initialState: EffectsCancellationState(),
       reducer: effectsCancellationReducer,
       environment: EffectsCancellationEnvironment(
-<<<<<<< HEAD
         fact: FactClient(fetch: { "\($0) is a good number Brent" })
-=======
-        fact: FactClient(fetch: { n in Effect(value: "\(n) is a good number Brent") }),
-        mainQueue: mainQueue.eraseToAnyScheduler()
->>>>>>> a35359c4
       )
     )
 
@@ -84,12 +79,7 @@
       initialState: EffectsCancellationState(),
       reducer: effectsCancellationReducer,
       environment: EffectsCancellationEnvironment(
-<<<<<<< HEAD
         fact: FactClient(fetch: { "\($0) is a good number Brent" })
-=======
-        fact: FactClient(fetch: { n in Effect(value: "\(n) is a good number Brent") }),
-        mainQueue: mainQueue.eraseToAnyScheduler()
->>>>>>> a35359c4
       )
     )
 
