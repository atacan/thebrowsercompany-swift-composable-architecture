--- conflicted
+++ resolved
@@ -1,5 +1,6 @@
 import ComposableArchitecture
 import Foundation
+import AuthenticationClient
 
 // MARK: - API models
 
@@ -47,37 +48,27 @@
     },
     weather: { id in
       let url = URL(string: "https://www.metaweather.com/api/location/\(id)")!
-<<<<<<< HEAD
       let (data, _) = try await URLSession.shared.data(from: url)
       return try jsonDecoder.decode(LocationWeather.self, from: data)
-    })
-=======
-
-      return URLSession.shared.dataTaskPublisher(for: url)
-        .map { data, _ in data }
-        .decode(type: LocationWeather.self, decoder: jsonDecoder)
-        .mapError { _ in Failure() }
-        .eraseToEffect()
     }
   )
->>>>>>> 87f388be
 }
 
 // MARK: - Mock API implementations
 
 extension WeatherClient {
+  private struct Unimplemented: Error {
+    let message: String
+  }
+
   static let failing = Self(
     searchLocation: { _ in
-      throw UnimplementedError(message: "WeatherClient.searchLocation")
+      throw Unimplemented(message: "searchLocation")
     },
     weather: { _ in
-      throw UnimplementedError(message: "WeatherClient.weather")
+      throw Unimplemented(message: "weather")
     }
   )
-}
-
-struct UnimplementedError: Error {
-  let message: String
 }
 
 // MARK: - Private helpers
