import ComposableArchitecture
import XCTest

@testable import Todos

@MainActor
class TodosTests: XCTestCase {
  let mainQueue = DispatchQueue.test

  func testAddTodo() {
    let store = TestStore(
      initialState: AppState(),
      reducer: appReducer,
      environment: AppEnvironment(
        mainQueue: self.mainQueue.eraseToAnyScheduler(),
        uuid: UUID.incrementing
      )
    )

    store.send(.addTodoButtonTapped) {
      $0.todos.insert(
        Todo(
          description: "",
          id: UUID(uuidString: "00000000-0000-0000-0000-000000000000")!,
          isComplete: false
        ),
        at: 0
      )
    }
  }

  func testEditTodo() {
    let state = AppState(
      todos: [
        Todo(
          description: "",
          id: UUID(uuidString: "00000000-0000-0000-0000-000000000000")!,
          isComplete: false
        )
      ]
    )
    let store = TestStore(
      initialState: state,
      reducer: appReducer,
      environment: AppEnvironment(
        mainQueue: self.mainQueue.eraseToAnyScheduler(),
        uuid: UUID.incrementing
      )
    )

    store.send(
      .todo(id: state.todos[0].id, action: .textFieldChanged("Learn Composable Architecture"))
    ) {
      $0.todos[id: state.todos[0].id]?.description = "Learn Composable Architecture"
    }
  }

  func testCompleteTodo() async {
    let state = AppState(
      todos: [
        Todo(
          description: "",
          id: UUID(uuidString: "00000000-0000-0000-0000-000000000000")!,
          isComplete: false
        ),
        Todo(
          description: "",
          id: UUID(uuidString: "00000000-0000-0000-0000-000000000001")!,
          isComplete: false
        ),
      ]
    )
    let store = TestStore(
      initialState: state,
      reducer: appReducer,
      environment: AppEnvironment(
        mainQueue: self.mainQueue.eraseToAnyScheduler(),
        uuid: UUID.incrementing
      )
    )

    store.send(.todo(id: state.todos[0].id, action: .checkBoxToggled)) {
      $0.todos[id: state.todos[0].id]?.isComplete = true
    }
<<<<<<< HEAD
    await self.scheduler.advance(by: 1)
    await store.receive(.sortCompletedTodos) {
=======
    self.mainQueue.advance(by: 1)
    store.receive(.sortCompletedTodos) {
>>>>>>> a35359c4
      $0.todos = [
        $0.todos[1],
        $0.todos[0],
      ]
    }
  }

  func testCompleteTodoDebounces() async {
    let state = AppState(
      todos: [
        Todo(
          description: "",
          id: UUID(uuidString: "00000000-0000-0000-0000-000000000000")!,
          isComplete: false
        ),
        Todo(
          description: "",
          id: UUID(uuidString: "00000000-0000-0000-0000-000000000001")!,
          isComplete: false
        ),
      ]
    )
    let store = TestStore(
      initialState: state,
      reducer: appReducer,
      environment: AppEnvironment(
        mainQueue: self.mainQueue.eraseToAnyScheduler(),
        uuid: UUID.incrementing
      )
    )

    store.send(.todo(id: state.todos[0].id, action: .checkBoxToggled)) {
      $0.todos[id: state.todos[0].id]?.isComplete = true
    }
<<<<<<< HEAD
    await self.scheduler.advance(by: 0.5)
    store.send(.todo(id: state.todos[0].id, action: .checkBoxToggled)) {
      $0.todos[id: state.todos[0].id]?.isComplete = false
    }
    await self.scheduler.advance(by: 1)
    await store.receive(.sortCompletedTodos)
=======
    self.mainQueue.advance(by: 0.5)
    store.send(.todo(id: state.todos[0].id, action: .checkBoxToggled)) {
      $0.todos[id: state.todos[0].id]?.isComplete = false
    }
    self.mainQueue.advance(by: 1)
    store.receive(.sortCompletedTodos)
>>>>>>> a35359c4
  }

  func testClearCompleted() {
    let state = AppState(
      todos: [
        Todo(
          description: "",
          id: UUID(uuidString: "00000000-0000-0000-0000-000000000000")!,
          isComplete: false
        ),
        Todo(
          description: "",
          id: UUID(uuidString: "00000000-0000-0000-0000-000000000001")!,
          isComplete: true
        ),
      ]
    )
    let store = TestStore(
      initialState: state,
      reducer: appReducer,
      environment: AppEnvironment(
        mainQueue: self.mainQueue.eraseToAnyScheduler(),
        uuid: UUID.incrementing
      )
    )

    store.send(.clearCompletedButtonTapped) {
      $0.todos = [
        $0.todos[0]
      ]
    }
  }

  func testDelete() {
    let state = AppState(
      todos: [
        Todo(
          description: "",
          id: UUID(uuidString: "00000000-0000-0000-0000-000000000000")!,
          isComplete: false
        ),
        Todo(
          description: "",
          id: UUID(uuidString: "00000000-0000-0000-0000-000000000001")!,
          isComplete: false
        ),
        Todo(
          description: "",
          id: UUID(uuidString: "00000000-0000-0000-0000-000000000002")!,
          isComplete: false
        ),
      ]
    )
    let store = TestStore(
      initialState: state,
      reducer: appReducer,
      environment: AppEnvironment(
        mainQueue: self.mainQueue.eraseToAnyScheduler(),
        uuid: UUID.incrementing
      )
    )

    store.send(.delete([1])) {
      $0.todos = [
        $0.todos[0],
        $0.todos[2],
      ]
    }
  }

  func testEditModeMoving() async {
    let state = AppState(
      todos: [
        Todo(
          description: "",
          id: UUID(uuidString: "00000000-0000-0000-0000-000000000000")!,
          isComplete: false
        ),
        Todo(
          description: "",
          id: UUID(uuidString: "00000000-0000-0000-0000-000000000001")!,
          isComplete: false
        ),
        Todo(
          description: "",
          id: UUID(uuidString: "00000000-0000-0000-0000-000000000002")!,
          isComplete: false
        ),
      ]
    )
    let store = TestStore(
      initialState: state,
      reducer: appReducer,
      environment: AppEnvironment(
        mainQueue: self.mainQueue.eraseToAnyScheduler(),
        uuid: UUID.incrementing
      )
    )

    store.send(.editModeChanged(.active)) {
      $0.editMode = .active
    }
    store.send(.move([0], 2)) {
      $0.todos = [
        $0.todos[1],
        $0.todos[0],
        $0.todos[2],
      ]
    }
<<<<<<< HEAD
    await self.scheduler.advance(by: .milliseconds(100))
    await store.receive(.sortCompletedTodos)
=======
    self.mainQueue.advance(by: .milliseconds(100))
    store.receive(.sortCompletedTodos)
>>>>>>> a35359c4
  }

  func testEditModeMovingWithFilter() async {
    let state = AppState(
      todos: [
        Todo(
          description: "",
          id: UUID(uuidString: "00000000-0000-0000-0000-000000000000")!,
          isComplete: false
        ),
        Todo(
          description: "",
          id: UUID(uuidString: "00000000-0000-0000-0000-000000000001")!,
          isComplete: true
        ),
        Todo(
          description: "",
          id: UUID(uuidString: "00000000-0000-0000-0000-000000000002")!,
          isComplete: false
        ),
        Todo(
          description: "",
          id: UUID(uuidString: "00000000-0000-0000-0000-000000000003")!,
          isComplete: true
        ),
      ]
    )
    let store = TestStore(
      initialState: state,
      reducer: appReducer,
      environment: AppEnvironment(
        mainQueue: self.mainQueue.eraseToAnyScheduler(),
        uuid: UUID.incrementing
      )
    )

    store.send(.editModeChanged(.active)) {
      $0.editMode = .active
    }
    store.send(.filterPicked(.completed)) {
      $0.filter = .completed
    }
    store.send(.move([0], 1)) {
      $0.todos = [
        $0.todos[0],
        $0.todos[2],
        $0.todos[1],
        $0.todos[3],
      ]
    }
<<<<<<< HEAD
    await self.scheduler.advance(by: .milliseconds(100))
    await store.receive(.sortCompletedTodos)
=======
    self.mainQueue.advance(by: .milliseconds(100))
    store.receive(.sortCompletedTodos)
>>>>>>> a35359c4
  }

  func testFilteredEdit() {
    let state = AppState(
      todos: [
        Todo(
          description: "",
          id: UUID(uuidString: "00000000-0000-0000-0000-000000000000")!,
          isComplete: false
        ),
        Todo(
          description: "",
          id: UUID(uuidString: "00000000-0000-0000-0000-000000000001")!,
          isComplete: true
        ),
      ]
    )
    let store = TestStore(
      initialState: state,
      reducer: appReducer,
      environment: AppEnvironment(
        mainQueue: self.mainQueue.eraseToAnyScheduler(),
        uuid: UUID.incrementing
      )
    )

    store.send(.filterPicked(.completed)) {
      $0.filter = .completed
    }
    store.send(.todo(id: state.todos[1].id, action: .textFieldChanged("Did this already"))) {
      $0.todos[id: state.todos[1].id]?.description = "Did this already"
    }
  }
}

extension UUID {
  // A deterministic, auto-incrementing "UUID" generator for testing.
  static var incrementing: () -> UUID {
    var uuid = 0
    return {
      defer { uuid += 1 }
      return UUID(uuidString: "00000000-0000-0000-0000-\(String(format: "%012x", uuid))")!
    }
  }
}<|MERGE_RESOLUTION|>--- conflicted
+++ resolved
@@ -82,13 +82,8 @@
     store.send(.todo(id: state.todos[0].id, action: .checkBoxToggled)) {
       $0.todos[id: state.todos[0].id]?.isComplete = true
     }
-<<<<<<< HEAD
-    await self.scheduler.advance(by: 1)
+    await self.mainQueue.advance(by: 1)
     await store.receive(.sortCompletedTodos) {
-=======
-    self.mainQueue.advance(by: 1)
-    store.receive(.sortCompletedTodos) {
->>>>>>> a35359c4
       $0.todos = [
         $0.todos[1],
         $0.todos[0],
@@ -123,21 +118,12 @@
     store.send(.todo(id: state.todos[0].id, action: .checkBoxToggled)) {
       $0.todos[id: state.todos[0].id]?.isComplete = true
     }
-<<<<<<< HEAD
-    await self.scheduler.advance(by: 0.5)
+    await self.mainQueue.advance(by: 0.5)
     store.send(.todo(id: state.todos[0].id, action: .checkBoxToggled)) {
       $0.todos[id: state.todos[0].id]?.isComplete = false
     }
-    await self.scheduler.advance(by: 1)
+    await self.mainQueue.advance(by: 1)
     await store.receive(.sortCompletedTodos)
-=======
-    self.mainQueue.advance(by: 0.5)
-    store.send(.todo(id: state.todos[0].id, action: .checkBoxToggled)) {
-      $0.todos[id: state.todos[0].id]?.isComplete = false
-    }
-    self.mainQueue.advance(by: 1)
-    store.receive(.sortCompletedTodos)
->>>>>>> a35359c4
   }
 
   func testClearCompleted() {
@@ -247,13 +233,8 @@
         $0.todos[2],
       ]
     }
-<<<<<<< HEAD
-    await self.scheduler.advance(by: .milliseconds(100))
+    await self.mainQueue.advance(by: .milliseconds(100))
     await store.receive(.sortCompletedTodos)
-=======
-    self.mainQueue.advance(by: .milliseconds(100))
-    store.receive(.sortCompletedTodos)
->>>>>>> a35359c4
   }
 
   func testEditModeMovingWithFilter() async {
@@ -304,13 +285,8 @@
         $0.todos[3],
       ]
     }
-<<<<<<< HEAD
-    await self.scheduler.advance(by: .milliseconds(100))
+    await self.mainQueue.advance(by: .milliseconds(100))
     await store.receive(.sortCompletedTodos)
-=======
-    self.mainQueue.advance(by: .milliseconds(100))
-    store.receive(.sortCompletedTodos)
->>>>>>> a35359c4
   }
 
   func testFilteredEdit() {
