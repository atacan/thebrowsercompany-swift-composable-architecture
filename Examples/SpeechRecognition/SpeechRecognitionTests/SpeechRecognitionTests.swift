import Combine
import ComposableArchitecture
import XCTest

@testable import SpeechRecognition

class SpeechRecognitionTests: XCTestCase {
  let recognitionTaskSubject = PassthroughSubject<SpeechClient.Action, SpeechClient.Error>()

  func testDenyAuthorization() {
    let store = TestStore(
      initialState: .init(),
      reducer: appReducer,
      environment: AppEnvironment(
        mainQueue: DispatchQueue.immediateScheduler.eraseToAnyScheduler(),
        speechClient: .mock(
          requestAuthorization: { Effect(value: .denied) }
        )
      )
    )

    store.send(.recordButtonTapped) {
      $0.isRecording = true
    }
    store.receive(.speechRecognizerAuthorizationStatusResponse(.denied)) {
      $0.alert = .init(
        title: .init(
          """
<<<<<<< HEAD
            You denied access to speech recognition. This app needs access to transcribe your speech.
            """
=======
          You denied access to speech recognition. This app needs access to transcribe your speech.
          """
>>>>>>> 84b9a004
        )
      )
      $0.isRecording = false
      $0.speechRecognizerAuthorizationStatus = .denied
    }
  }

  func testRestrictedAuthorization() {
    let store = TestStore(
      initialState: .init(),
      reducer: appReducer,
      environment: AppEnvironment(
        mainQueue: DispatchQueue.immediateScheduler.eraseToAnyScheduler(),
        speechClient: .mock(
          requestAuthorization: { Effect(value: .restricted) }
        )
      )
    )

    store.send(.recordButtonTapped) {
      $0.isRecording = true
    }
    store.receive(.speechRecognizerAuthorizationStatusResponse(.restricted)) {
      $0.alert = .init(title: .init("Your device does not allow speech recognition."))
      $0.isRecording = false
      $0.speechRecognizerAuthorizationStatus = .restricted
    }
  }

  func testAllowAndRecord() {
    let store = TestStore(
      initialState: .init(),
      reducer: appReducer,
      environment: AppEnvironment(
        mainQueue: DispatchQueue.immediateScheduler.eraseToAnyScheduler(),
        speechClient: .mock(
          finishTask: { _ in
            .fireAndForget { self.recognitionTaskSubject.send(completion: .finished) }
          },
          recognitionTask: { _, _ in self.recognitionTaskSubject.eraseToEffect() },
          requestAuthorization: { Effect(value: .authorized) }
        )
      )
    )

    let result = SpeechRecognitionResult(
      bestTranscription: Transcription(
        averagePauseDuration: 0.1,
        formattedString: "Hello",
        segments: [],
        speakingRate: 1
      ),
      transcriptions: [],
      isFinal: false
    )
    var finalResult = result
    finalResult.bestTranscription.formattedString = "Hello world"
    finalResult.isFinal = true

    store.send(.recordButtonTapped) {
      $0.isRecording = true
    }

    store.receive(.speechRecognizerAuthorizationStatusResponse(.authorized)) {
      $0.speechRecognizerAuthorizationStatus = .authorized
    }

    self.recognitionTaskSubject.send(.taskResult(result))
    store.receive(.speech(.success(.taskResult(result)))) {
      $0.transcribedText = "Hello"
    }

    self.recognitionTaskSubject.send(.taskResult(finalResult))
    store.receive(.speech(.success(.taskResult(finalResult)))) {
      $0.transcribedText = "Hello world"
    }
  }

  func testAudioSessionFailure() {
    let store = TestStore(
      initialState: .init(),
      reducer: appReducer,
      environment: AppEnvironment(
        mainQueue: DispatchQueue.immediateScheduler.eraseToAnyScheduler(),
        speechClient: .mock(
          recognitionTask: { _, _ in self.recognitionTaskSubject.eraseToEffect() },
          requestAuthorization: { Effect(value: .authorized) }
        )
      )
    )

    store.send(.recordButtonTapped) {
      $0.isRecording = true
    }

    store.receive(.speechRecognizerAuthorizationStatusResponse(.authorized)) {
      $0.speechRecognizerAuthorizationStatus = .authorized
    }

    self.recognitionTaskSubject.send(completion: .failure(.couldntConfigureAudioSession))
    store.receive(.speech(.failure(.couldntConfigureAudioSession))) {
      $0.alert = .init(title: .init("Problem with audio device. Please try again."))
    }

    self.recognitionTaskSubject.send(completion: .finished)
  }
  
  func testAudioEngineFailure() {
    let store = TestStore(
      initialState: .init(),
      reducer: appReducer,
      environment: AppEnvironment(
        mainQueue: DispatchQueue.immediateScheduler.eraseToAnyScheduler(),
        speechClient: .mock(
          recognitionTask: { _, _ in self.recognitionTaskSubject.eraseToEffect() },
          requestAuthorization: { Effect(value: .authorized) }
        )
      )
    )

    store.send(.recordButtonTapped) {
      $0.isRecording = true
    }

    store.receive(.speechRecognizerAuthorizationStatusResponse(.authorized)) {
      $0.speechRecognizerAuthorizationStatus = .authorized
    }

    self.recognitionTaskSubject.send(completion: .failure(.couldntStartAudioEngine))
    store.receive(.speech(.failure(.couldntStartAudioEngine))) {
      $0.alert = .init(title: .init("Problem with audio device. Please try again."))
    }

    self.recognitionTaskSubject.send(completion: .finished)
  }
}<|MERGE_RESOLUTION|>--- conflicted
+++ resolved
@@ -26,13 +26,8 @@
       $0.alert = .init(
         title: .init(
           """
-<<<<<<< HEAD
-            You denied access to speech recognition. This app needs access to transcribe your speech.
-            """
-=======
           You denied access to speech recognition. This app needs access to transcribe your speech.
           """
->>>>>>> 84b9a004
         )
       )
       $0.isRecording = false
