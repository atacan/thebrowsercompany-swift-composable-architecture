import Combine
import CombineSchedulers
import ComposableArchitecture
import XCTest

@MainActor
final class ComposableArchitectureTests: XCTestCase {
  var cancellables: Set<AnyCancellable> = []

  func testScheduling() {
    enum CounterAction: Equatable {
      case incrAndSquareLater
      case incrNow
      case squareNow
    }

    let counterReducer = Reducer<Int, CounterAction, AnySchedulerOf<DispatchQueue>> {
      state, action, mainQueue in
      switch action {
      case .incrAndSquareLater:
        return .merge(
          Effect(value: .incrNow)
            .delay(for: 2, scheduler: mainQueue)
            .eraseToEffect(),
          Effect(value: .squareNow)
            .delay(for: 1, scheduler: mainQueue)
            .eraseToEffect(),
          Effect(value: .squareNow)
            .delay(for: 2, scheduler: mainQueue)
            .eraseToEffect()
        )
      case .incrNow:
        state += 1
        return .none
      case .squareNow:
        state *= state
        return .none
      }
    }

    let mainQueue = DispatchQueue.test

    let store = TestStore(
      initialState: 2,
      reducer: counterReducer,
      environment: mainQueue.eraseToAnyScheduler()
    )

    store.send(.incrAndSquareLater)
    mainQueue.advance(by: 1)
    store.receive(.squareNow) { $0 = 4 }
    mainQueue.advance(by: 1)
    store.receive(.incrNow) { $0 = 5 }
    store.receive(.squareNow) { $0 = 25 }

    store.send(.incrAndSquareLater)
    mainQueue.advance(by: 2)
    store.receive(.squareNow) { $0 = 625 }
    store.receive(.incrNow) { $0 = 626 }
    store.receive(.squareNow) { $0 = 391876 }
  }

  func testSimultaneousWorkOrdering() {
    let mainQueue = DispatchQueue.test

    var values: [Int] = []
    mainQueue.schedule(after: mainQueue.now, interval: 1) { values.append(1) }
      .store(in: &self.cancellables)
    mainQueue.schedule(after: mainQueue.now, interval: 2) { values.append(42) }
      .store(in: &self.cancellables)

    XCTAssertNoDifference(values, [])
    mainQueue.advance()
    XCTAssertNoDifference(values, [1, 42])
    mainQueue.advance(by: 2)
    XCTAssertNoDifference(values, [1, 42, 1, 1, 42])
  }

  func testLongLivingEffects() {
    typealias Environment = (
      startEffect: Effect<Void, Never>,
      stopEffect: Effect<Never, Never>
    )

    enum Action { case end, incr, start }

    let reducer = Reducer<Int, Action, Environment> { state, action, environment in
      switch action {
      case .end:
        return environment.stopEffect.fireAndForget()
      case .incr:
        state += 1
        return .none
      case .start:
        return environment.startEffect.map { Action.incr }
      }
    }

    let subject = PassthroughSubject<Void, Never>()

    let store = TestStore(
      initialState: 0,
      reducer: reducer,
      environment: (
        startEffect: subject.eraseToEffect(),
        stopEffect: .fireAndForget { subject.send(completion: .finished) }
      )
    )

    store.send(.start)
    store.send(.incr) { $0 = 1 }
    subject.send()
    store.receive(.incr) { $0 = 2 }
    store.send(.end)
  }

  func testCancellation() async {
    enum Action: Equatable {
      case cancel
      case incr
      case response(Int)
    }

    struct Environment {
      let fetch: (Int) async -> Int
    }

    let reducer = Reducer<Int, Action, Environment> { state, action, environment in
      enum CancelId {}

      switch action {
      case .cancel:
        return .cancel(id: CancelId.self)

      case .incr:
        state += 1
        return .task { [state] in .response(await environment.fetch(state)) }
          .cancellable(id: CancelId.self)

      case let .response(value):
        state = value
        return .none
      }
    }

<<<<<<< HEAD
=======
    let mainQueue = DispatchQueue.test

>>>>>>> a35359c4
    let store = TestStore(
      initialState: 0,
      reducer: reducer,
      environment: Environment(
<<<<<<< HEAD
        fetch: { value in value * value }
=======
        fetch: { value in Effect(value: value * value) },
        mainQueue: mainQueue.eraseToAnyScheduler()
>>>>>>> a35359c4
      )
    )

    store.send(.incr) { $0 = 1 }
<<<<<<< HEAD
    await store.receive(.response(1))

    store.send(.incr) { $0 = 2 }
    store.send(.cancel)
=======
    mainQueue.advance()
    store.receive(.response(1))

    store.send(.incr) { $0 = 2 }
    store.send(.cancel)
    mainQueue.run()
>>>>>>> a35359c4
  }
}<|MERGE_RESOLUTION|>--- conflicted
+++ resolved
@@ -143,37 +143,18 @@
       }
     }
 
-<<<<<<< HEAD
-=======
-    let mainQueue = DispatchQueue.test
-
->>>>>>> a35359c4
     let store = TestStore(
       initialState: 0,
       reducer: reducer,
       environment: Environment(
-<<<<<<< HEAD
         fetch: { value in value * value }
-=======
-        fetch: { value in Effect(value: value * value) },
-        mainQueue: mainQueue.eraseToAnyScheduler()
->>>>>>> a35359c4
       )
     )
 
     store.send(.incr) { $0 = 1 }
-<<<<<<< HEAD
     await store.receive(.response(1))
 
     store.send(.incr) { $0 = 2 }
     store.send(.cancel)
-=======
-    mainQueue.advance()
-    store.receive(.response(1))
-
-    store.send(.incr) { $0 = 2 }
-    store.send(.cancel)
-    mainQueue.run()
->>>>>>> a35359c4
   }
 }